import logging
from typing import List, Union

from .components import BaseProtein, BaseStructure
from .sequences import Biosequence
from ..utils import download_file

logger = logging.getLogger(__name__)


class AminoAcidSequence(BaseProtein, Biosequence):
    """Biosequence that only allows proteinic aminoacids"""

    ALPHABET = "ACDEFGHIKLMNPQRSTVWY"
    _ACCESSION_URL = "https://eutils.ncbi.nlm.nih.gov/entrez/eutils/efetch.fcgi?db=protein&id={}&rettype=fasta&retmode=text"

    def __init__(self, sequence, name="", *args, **kwargs):
        BaseProtein.__init__(self, name=name, *args, **kwargs)
        Biosequence.__init__(self)


class FileProtein(BaseProtein):
    def __init__(
        self, path, electron_density_path=None, metadata=None, name="", *args, **kwargs
    ):
        super().__init__(name=name, metadata=metadata, *args, **kwargs)
        if path.startswith("http"):
            from appdirs import user_cache_dir

            # TODO: where to save, how to name
            self.path = f"{user_cache_dir()}/{self.name}.{path.split('.')[-1]}"
            download_file(path, self.path)
        else:
            self.path = path
        if electron_density_path is not None:
            if electron_density_path.starswith("http"):
                from appdirs import user_cache_dir

                # TODO: where to save, how to name
                self.electron_density_path = (
                    f"{user_cache_dir()}/{self.name}.{path.split('.')[-1]}"
                )
                download_file(path, self.path)
            else:
                self.electron_density_path = electron_density_path


class PDBProtein(FileProtein):
    def __init__(self, pdb_id, path="", metadata=None, name="", *args, **kwargs):
        super().__init__(path=path, metadata=metadata, name=name, *args, **kwargs)
        from appdirs import user_cache_dir

        self.pdb_id = pdb_id
        self.path = (
            f"{user_cache_dir()}/{self.name}.pdb"  # TODO: if not available go for mmcif
        )
        download_file(f"https://files.rcsb.org/download/{pdb_id}.pdb", self.path)
        self.electron_density_path = f"{user_cache_dir()}/{self.name}.mtz"
        download_file(
            f"https://edmaps.rcsb.org/coefficients/{pdb_id}.mtz",
            self.electron_density_path,
        )

    @staticmethod
    def klifs_pocket(
        pdb_id: str, chain: Union[str or None] = None, altloc: Union[str or None] = None
    ) -> List[int]:
        """
        Read electron density from a file.
        Parameters
        ----------
        pdb_id: str
            PDB identifier.
        chain: str or None
            Chain identifier for PDB structure.
        altloc: str or None
            Alternate location identifier for PDB structure
        Returns
        -------
        pocket_resids: list of int
            A list of residue identifiers describing the pocket.
        """
        import klifs_utils

        structures_df = klifs_utils.remote.structures.structures_from_pdb_ids(
            pdb_id, chain=chain, alt=altloc
        )
        structure_id = structures_df.iloc[0]["structure_ID"]

        pocket_df = klifs_utils.remote.coordinates.pocket.mol2_to_dataframe(
            structure_id
        )
        pocket_resids = (
            pocket_df["subst_name"].str.slice(start=3).astype(int).unique().tolist()
        )

        return pocket_resids


class ProteinStructure(BaseProtein, BaseStructure):
    """
    Structural representation of a protein

    !!! todo
        This is probably going to be redone, so do not invest too much
    """

    @classmethod
    def from_file(cls, path, ext=None, **kwargs):

        from MDAnalysis import Universe
        from pathlib import Path

<<<<<<< HEAD
        identifier = Path(path).stem  #  set id to be the file name

=======
>>>>>>> c7912156
        u = Universe(path)
        p = Path(path)

        return cls(
            pname=p.name,
            metadata={"path": path, "id": identifier},
            universe=u,
            **kwargs,
        )

    @classmethod
    def from_sequence(cls, sequence, **kwargs):
        raise NotImplementedError

    @classmethod
    def from_uniprot(cls, identifier, **kwargs):
        raise NotImplementedError

    @classmethod
    def from_hgnc(cls, identifier, **kwargs):
        raise NotImplementedError

    @classmethod
    def from_name(cls, identifier, **kwargs):
        import requests
        import tempfile
        import MDAnalysis as mda
        from pathlib import Path

        u = mda.fetch_mmtf(identifier)

        return cls(metadata={"id": identifier}, universe=u, **kwargs)

    @property
    def sequence(self):
        from MDAnalysis.lib.util import convert_aa_code

        pdb_seq = []
        three_l_codes = [convert_aa_code(i) for i in list(AminoAcidSequence.ALPHABET)]

        for r in self.universe.residues:
            if r.resname in three_l_codes:
                pdb_seq.append(convert_aa_code(r.resname))
            else:
                continue

        s = "".join(pdb_seq)

        return AminoAcidSequence(s)


class Kinase(ProteinStructure):

    """
    Extends `Protein` to provide kinase-specific methods of
    instantiation.
    """

    @classmethod
    def from_klifs(cls, identifier, **kwargs):
        raise NotImplementedError

    @classmethod
    def from_kinmap(cls, identifier, **kwargs):
        raise NotImplementedError

    @classmethod
    def from_manning(cls, identifier, **kwargs):
        raise NotImplementedError<|MERGE_RESOLUTION|>--- conflicted
+++ resolved
@@ -111,11 +111,8 @@
         from MDAnalysis import Universe
         from pathlib import Path
 
-<<<<<<< HEAD
         identifier = Path(path).stem  #  set id to be the file name
 
-=======
->>>>>>> c7912156
         u = Universe(path)
         p = Path(path)
 
