--- conflicted
+++ resolved
@@ -1,82 +1,68 @@
-"""
-Test pdb functionalities of `kinoml.databases`
-"""
-from contextlib import contextmanager
-from pathlib import PosixPath
-import pytest
-
-
-@contextmanager
-def does_not_raise():
-    yield
-
-
-@pytest.mark.parametrize(
-    "pdb_ids, expectation, smiles_list",
-    [
-        (
-            ["EDO"],
-            does_not_raise(),
-            ["C(CO)O"],
-        ),
-        (
-            ["---"],
-            pytest.raises(KeyError),
-            ["---"],
-        ),
-        (
-            ["EDO", "GOL"],
-            does_not_raise(),
-            ["C(CO)O", "C(C(CO)O)O"],
-        ),
-    ],
-)
-def test_smiles_from_pdb(pdb_ids, expectation, smiles_list):
-    """Compare results for expected SMILES."""
-    from kinoml.databases.pdb import smiles_from_pdb
-
-    with expectation:
-        ligands = smiles_from_pdb(pdb_ids)
-        for pdb_id, smiles in zip(pdb_ids, smiles_list):
-            assert ligands[pdb_id] == smiles
-
-
-@pytest.mark.parametrize(
-    "pdb_id, return_type",
-    [
-        (
-<<<<<<< HEAD
-            "4YNE",  # PDB and CIF format available
-            PosixPath,
-        ),
-        (
-            "1BOS",  # only CIF format available
-            PosixPath,
-        ),
-        (
-            "XXXX",  # wrong code
-            bool,
-        ),
-=======
-            "4YNE",
-            PosixPath,
-        ),  # PDB and CIF format available
-        (
-            "1BOS",
-            PosixPath,
-        ),  # only CIF format available
-        (
-            "XXXX",
-            bool,
-        ),  # wrong code
->>>>>>> 66d0ee79
-    ],
-)
-def test_download_pdb_structure(pdb_id, return_type):
-    """Try to download PDB structures."""
-    from tempfile import TemporaryDirectory
-
-    from kinoml.databases.pdb import download_pdb_structure
-
-    with TemporaryDirectory() as temporary_directory:
-        assert isinstance(download_pdb_structure(pdb_id, temporary_directory), return_type)
+"""
+Test pdb functionalities of `kinoml.databases`
+"""
+from contextlib import contextmanager
+from pathlib import PosixPath
+import pytest
+
+
+@contextmanager
+def does_not_raise():
+    yield
+
+
+@pytest.mark.parametrize(
+    "pdb_ids, expectation, smiles_list",
+    [
+        (
+            ["EDO"],
+            does_not_raise(),
+            ["C(CO)O"],
+        ),
+        (
+            ["---"],
+            pytest.raises(KeyError),
+            ["---"],
+        ),
+        (
+            ["EDO", "GOL"],
+            does_not_raise(),
+            ["C(CO)O", "C(C(CO)O)O"],
+        ),
+    ],
+)
+def test_smiles_from_pdb(pdb_ids, expectation, smiles_list):
+    """Compare results for expected SMILES."""
+    from kinoml.databases.pdb import smiles_from_pdb
+
+    with expectation:
+        ligands = smiles_from_pdb(pdb_ids)
+        for pdb_id, smiles in zip(pdb_ids, smiles_list):
+            assert ligands[pdb_id] == smiles
+
+
+@pytest.mark.parametrize(
+    "pdb_id, return_type",
+    [
+        (
+            "4YNE",
+            PosixPath,
+        ),  # PDB and CIF format available
+        (
+            "1BOS",
+            PosixPath,
+        ),  # only CIF format available
+        (
+            "XXXX",
+            bool,
+        ),  # wrong code
+    ],
+)
+def test_download_pdb_structure(pdb_id, return_type):
+    """Try to download PDB structures."""
+    from tempfile import TemporaryDirectory
+
+    from kinoml.databases.pdb import download_pdb_structure
+
+    with TemporaryDirectory() as temporary_directory:
+        assert isinstance(download_pdb_structure(pdb_id, temporary_directory), return_type)