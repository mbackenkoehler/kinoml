--- conflicted
+++ resolved
@@ -1,1998 +1,1971 @@
-import logging
-from pathlib import Path
-from typing import List, Set, Union, Iterable, Tuple, Dict
-
-from openeye import oechem, oegrid, oeomega
-from scipy.spatial import cKDTree
-
-# TODO: Add space before Parameters and Returns in docstring, check with numpy standard
-# TODO: think more about exceptions
-# TODO: Think about using openff-toolkit as much as possible and converting only if needed
-
-
-def read_smiles(smiles: str, add_hydrogens: bool = True) -> oechem.OEGraphMol:
-    """
-    Read molecule from a smiles string. Explicit hydrogens will be added by default.
-
-    Parameters
-    ----------
-    smiles: str
-        Smiles string.
-    add_hydrogens: bool
-        If explicit hydrogens should be added.
-
-    Returns
-    -------
-    molecule: oechem.OEGraphMol
-        A molecule as OpenEye molecules.
-
-    Raises
-    ------
-    ValueError
-        Could not interpret input SMILES.
-    """
-    ims = oechem.oemolistream()
-    ims.SetFormat(oechem.OEFormat_SMI)
-    ims.openstring(smiles)
-
-    molecules = []
-    for molecule in ims.GetOEMols():
-        if add_hydrogens:
-            oechem.OEAddExplicitHydrogens(molecule)
-        molecules.append(oechem.OEGraphMol(molecule))
-
-    if len(molecules) == 0:
-        raise ValueError("Could not interpret input SMILES.")
-
-    return molecules[0]
-
-
-def read_molecules(path: Union[str, Path], add_hydrogens: bool = False) -> List[oechem.OEGraphMol]:
-    """
-    Read molecules from a file. Explicit hydrogens will not be added by default.
-
-    Parameters
-    ----------
-    path: str, pathlib.Path
-        Path to molecule file.
-    add_hydrogens: bool
-        If explicit hydrogens should be added.
-
-    Returns
-    -------
-    molecules: list of oechem.OEGraphMol
-        A List of molecules as OpenEye molecules.
-
-    Raises
-    ------
-    ValueError
-        Given file does not contain valid molecules.
-    """
-    path = str(Path(path).expanduser().resolve())
-    suffix = path.split(".")[-1]
-    molecules = []
-    with oechem.oemolistream(path) as ifs:
-        if suffix == "pdb":
-            ifs.SetFlavor(
-                oechem.OEFormat_PDB,
-                oechem.OEIFlavor_PDB_Default
-                | oechem.OEIFlavor_PDB_DATA
-                | oechem.OEIFlavor_PDB_ALTLOC,
-            )
-        # add more flavors here if behavior should be different from `Default`
-        for molecule in ifs.GetOEGraphMols():
-            if add_hydrogens:
-                oechem.OEAddExplicitHydrogens(molecule)
-            molecules.append(oechem.OEGraphMol(molecule))
-
-    if len(molecules) == 0:
-        raise ValueError("Given file does not contain valid molecules.")
-
-    return molecules
-
-
-def read_electron_density(path: Union[str, Path]) -> oegrid.OESkewGrid:
-    """
-    Read electron density from a file.
-
-    Parameters
-    ----------
-    path: str, pathlib.Path
-        Path to electron density file.
-
-    Returns
-    -------
-    electron_density: oegrid.OESkewGrid or None
-        A List of molecules as OpenEye molecules.
-
-    Raises
-    ------
-    ValueError
-        Not a valid electron density file or wrong format. Only MTZ is currently supported.
-    """
-    path = str(Path(path).expanduser().resolve())
-    electron_density = oegrid.OESkewGrid()
-    # TODO: different map formats
-    if not oegrid.OEReadMTZ(path, electron_density, oegrid.OEMTZMapType_Fwt):
-        electron_density = None
-
-    if electron_density is None:
-        raise ValueError(
-            "Not a valid electron density file or wrong format. Only MTZ is currently supported."
-        )
-
-    return electron_density
-
-
-def write_molecules(molecules: List[oechem.OEMolBase], path: Union[str, Path]):
-    """
-    Save molecules to file.
-
-    Parameters
-    ----------
-    molecules: list of oechem.OEMolBase
-        A list of OpenEye molecules for writing.
-    path: str, pathlib.Path
-        File path for saving molecules.
-    """
-    path = str(Path(path).expanduser().resolve())
-    with oechem.oemolostream(path) as ofs:
-        for molecule in molecules:
-            oechem.OEWriteMolecule(ofs, molecule)
-
-    return
-
-
-def select_chain(molecule: oechem.OEMolBase, chain_id: str) -> oechem.OEMolBase:
-    """
-    Select a chain from an OpenEye molecule.
-
-    Parameters
-    ----------
-    molecule: oechem.OEMolBase
-        An OpenEye molecule holding a molecular structure.
-    chain_id: str
-        Chain identifier.
-
-    Returns
-    -------
-    selection: oechem.OEMolBase
-        An OpenEye molecule holding the selected chain.
-
-    Raises
-    ------
-    ValueError
-        No atoms were found with given chain id.
-    """
-    # do not change input mol
-    selection = molecule.CreateCopy()
-
-    # delete other chains
-    for atom in selection.GetAtoms():
-        residue = oechem.OEAtomGetResidue(atom)
-        if residue.GetChainID() != chain_id:
-            selection.DeleteAtom(atom)
-
-    # check if chain was actually present
-    if selection.NumAtoms() == 0:
-        raise ValueError("No atoms were found with given chain id.")
-
-    return selection
-
-
-def select_altloc(
-    molecule: oechem.OEMolBase,
-    altloc_id: str,
-    altloc_fallback: bool = True,
-) -> oechem.OEMolBase:
-    """
-    Select an alternate location from an OpenEye molecule.
-
-    Parameters
-    ----------
-    molecule: oechem.OEMolBase
-        An OpenEye molecule holding a molecular structure.
-    altloc_id: str
-        Alternate location identifier.
-    altloc_fallback: bool
-        If the alternate location with the highest occupancy should be used for residues that do
-        not contain the given alternate location identifier.
-
-    Returns
-    -------
-    selection: oechem.OEMolBase
-        An OpenEye molecule holding the selected alternate location.
-
-    Raises
-    ------
-    ValueError
-        No atoms were found with given altloc id.
-    """
-    # do not change input mol
-    selection = molecule.CreateCopy()
-
-    altloc_factory = oechem.OEAltLocationFactory(selection)
-    if altloc_fallback:
-        altloc_factory.MakePrimaryAltMol(selection)
-    altloc_was_present = False
-    for atom in altloc_factory.GetAltAtoms():
-        if altloc_factory.MakeAltMol(selection, atom, altloc_id):
-            altloc_was_present = True
-
-    # check if altloc id was actually present
-    if not altloc_was_present:
-        raise ValueError("No atoms were found with given altloc id.")
-
-    # remove alternate location identifiers
-    oechem.OEPerceiveResidues(
-        selection,
-        oechem.OEPreserveResInfo_All - oechem.OEPreserveResInfo_AlternateLocation,
-    )
-
-    return selection
-
-
-def remove_non_protein(
-    molecule: oechem.OEMolBase,
-    exceptions: Union[None, List[str]] = None,
-    remove_water: bool = False,
-) -> oechem.OEMolBase:
-    """
-    Remove non-protein atoms from an OpenEye molecule. Water will be kept by default.
-
-    Parameters
-    ----------
-    molecule: oechem.OEMolBase
-        An OpenEye molecule holding a molecular structure.
-    exceptions: None or list of str
-        Exceptions that should not be removed.
-    remove_water: bool
-        If water should be removed.
-
-    Returns
-    -------
-    selection: oechem.OEMolBase
-        An OpenEye molecule holding the filtered structure.
-    """
-    non_standards_amino_acids = [  # Nagata 2014 (10.1093/bioinformatics/btu106)
-        "ABA", "CSO", "CSD", "CME", "OCS", "KCX", "LLP", "MLY", "M3L", "MSE", "PCA", "HYP", "SEP",
-        "TPO", "PTR"
-    ]
-    if exceptions is None:
-        exceptions = []
-    if remove_water is False:
-        exceptions.append("HOH")
-    exceptions += non_standards_amino_acids
-
-    # do not change input mol
-    selection = molecule.CreateCopy()
-
-    for atom in selection.GetAtoms():
-        residue = oechem.OEAtomGetResidue(atom)
-        if residue.IsHetAtom():
-            if residue.GetName() not in exceptions:
-                selection.DeleteAtom(atom)
-
-    return selection
-
-
-def delete_residue(
-    structure: oechem.OEMolBase, chain_id: str, residue_name: str, residue_id: int
-) -> oechem.OEGraphMol:
-    """
-    Delete a residue from an OpenEye molecule.
-
-    Parameters
-    ---------
-    structure: oechem.OEMolBase
-        An OpenEye molecule with residue information.
-    chain_id: str
-        The chain id of the residue
-    residue_name: str
-        The residue name in three letter code.
-    residue_id: int
-        The residue id.
-
-    Returns
-    -------
-    : oechem.OEMolBase
-        The OpenEye molecule without the residue.
-
-    Raises
-    ------
-    ValueError
-        Defined residue was not found in given structure.
-    """
-    # do not change input structure
-    selection = structure.CreateCopy()
-
-    hier_view = oechem.OEHierView(selection)
-    hier_residue = hier_view.GetResidue(chain_id, residue_name, residue_id)
-
-    residue_was_present = False
-    for atom in hier_residue.GetAtoms():
-        selection.DeleteAtom(atom)
-        residue_was_present = True
-
-    if not residue_was_present:
-        raise ValueError("Defined residue was not found in given structure.")
-
-    return selection
-
-
-def get_expression_tags(
-    structure: oechem.OEMolBase,
-    labels: Iterable[str] = ("EXPRESSION TAG", "CLONING ARTIFACT"),
-) -> List[Dict]:
-    """
-    Get the chain id, residue name and residue id of residues in expression tags from a protein structure listed in the
-    PDB header section "SEQADV".
-
-    Parameters
-    ----------
-    structure: oechem.OEMolBase
-        An OpenEye molecule with associated PDB header section "SEQADV".
-    labels: Iterable of str
-        The 'SEQADV' labels defining expression tags. Default: ('EXPRESSION TAG', 'CLONING ARTIFACT').
-
-    Returns
-    -------
-    : list of dict
-        The chain id, residue name and residue id of residues in the expression tags.
-    """
-    # retrieve "SEQADV" records from PDB header
-    pdb_data_pairs = oechem.OEGetPDBDataPairs(structure)
-    seqadv_records = [
-        datapair.GetValue() for datapair in pdb_data_pairs if datapair.GetTag() == "SEQADV"
-    ]
-    expression_tag_labels = [
-        seqadv_record
-        for seqadv_record in seqadv_records
-        if any(label in seqadv_record for label in labels)
-    ]
-
-    # collect expression tag residue information
-    expression_tag_residues = []
-    for label in expression_tag_labels:
-        expression_tag_residues.append(
-            {
-                "chain_id": label[10],
-                "residue_name": label[6:9],
-                "residue_id": int(label[12:16]),
-            }
-        )
-
-    return expression_tag_residues
-
-
-def assign_caps(
-    structure: oechem.OEMolBase, real_termini: Union[Iterable[int] or None] = None
-) -> oechem.OEMolBase:
-    """
-    Cap N and C termini of the given input structure. Real termini can be protected from capping
-    by providing the corresponding residue ids via the 'real_termini' argument.
-
-    Parameters
-    ----------
-    structure: oechem.OEMolBase
-        The OpenEye molecule holding the protein structure to cap.
-    real_termini: iterable of int or None
-        The biologically relevant real termini that should be prevented from capping.
-
-    Returns
-    -------
-    structure: oechem.OEMolBase
-        The OpenEye molecule holding the capped structure.
-    """
-    from openeye import oespruce
-
-    def _has_residue_number(atom, residue_numbers=real_termini):
-        """Returns True if atom matches any given residue number."""
-        residue = oechem.OEAtomGetResidue(atom)
-        return any(
-            [
-                True if residue.GetResidueNumber() == residue_number else False
-                for residue_number in residue_numbers
-            ]
-        )
-
-    # remove existing OXT atoms from non real termini, since they can prevent proper capping
-    predicate = oechem.OEIsHetAtom()
-    for atom in structure.GetAtoms():
-        if not predicate(atom):
-            if atom.GetName().strip() == "OXT":
-                if real_termini:
-                    # exclude real termini from deletion of OXT atoms
-                    residue = oechem.OEAtomGetResidue(atom)
-                    if not residue.GetResidueNumber() in real_termini:
-                        structure.DeleteAtom(atom)
-                else:
-                    structure.DeleteAtom(atom)
-
-    # cap all termini but biologically real termini
-    if real_termini:
-        oespruce.OECapTermini(structure, oechem.PyAtomPredicate(_has_residue_number))
-    else:
-        oespruce.OECapTermini(structure)
-
-    # fix backbone, i.e. add missing OXT atoms
-    oechem.OEClearPDBData(structure)  # prevent modeling based on PDB header
-    structure_metadata = oespruce.OEStructureMetadata()
-    design_unit_options = oespruce.OEMakeDesignUnitOptions()
-    design_unit_options.GetPrepOptions().GetBuildOptions().SetCapCTermini(False)  # no capping
-    design_unit_options.GetPrepOptions().GetBuildOptions().SetCapNTermini(False)  # no capping
-    design_unit_options.GetPrepOptions().SetProtonate(False)  # add hydrogens later
-    design_unit = list(
-        oespruce.OEMakeBioDesignUnits(structure, structure_metadata, design_unit_options)
-    )[0]
-    oespruce.OEFixBackbone(design_unit)  # fix backbone (only available for design units)
-    design_unit.GetComponents(structure, oechem.OEDesignUnitComponents_All)
-
-    # add hydrogens to newly modeled atoms
-    place_hydrogens_options = oechem.OEPlaceHydrogensOptions()
-    place_hydrogens_options.SetBypassPredicate(oechem.OENotAtom(oespruce.OEIsModeledAtom()))
-    oechem.OEPlaceHydrogens(structure, place_hydrogens_options)
-
-    # delete lonely hydrogens, e.g. 4f8o
-    for atom in structure.GetAtoms():
-        if atom.GetDegree() == 0:
-            if atom.GetAtomicNum() == 1:
-                structure.DeleteAtom(atom)
-
-    return structure
-
-
-def prepare_structure(
-    structure: oechem.OEMolBase,
-    has_ligand: bool = False,
-    electron_density: Union[oegrid.OESkewGrid, None] = None,
-    loop_db: Union[str, None] = None,
-    ligand_name: Union[str, None] = None,
-    chain_id: Union[str, None] = None,
-    alternate_location: Union[str, None] = None,
-    cap_termini: bool = True,
-    real_termini: Union[List[int], None] = None,
-) -> oechem.OEDesignUnit:
-    """
-    Prepare an OpenEye molecule holding a protein ligand complex for docking.
-
-    Parameters
-    ----------
-    structure: oechem.OEMolBase
-        An OpenEye molecule holding a structure with protein and optionally a ligand.
-    has_ligand: bool
-        If structure contains a ligand that should be used in design unit generation.
-    electron_density: oegrid.OESkewGrid
-        An OpenEye grid holding the electron density.
-    loop_db: str or None
-        Path to OpenEye Spruce loop database. You can request a copy at
-        https://www.eyesopen.com/database-downloads. A testing subset (3TPP) is available
-        at https://docs.eyesopen.com/toolkits/python/sprucetk/examples_make_design_units.html.
-    ligand_name: str or None
-        The name of the ligand located in the binding pocket of interest.
-    chain_id: str or None
-        The chain id of interest. If chain id is None, best chain will be selected according to OESpruce.
-    alternate_location: str or None
-        The alternate location of interest. If alternate location is None, best alternate location will be selected
-        according to OEChem.
-    cap_termini: bool
-        If termini should be capped with ACE and NME.
-    real_termini: list of int or None
-        Residue numbers of biologically real termini will not be capped with ACE and NME.
-
-    Returns
-    -------
-    design_unit: oechem.OEDesignUnit
-        An OpenEye design unit holding the prepared structure with the highest quality among all identified design
-        units.
-
-    Raises
-    ------
-    ValueError
-        No design unit found with given chain ID, ligand name and alternate location.
-    """
-    from openeye import oespruce
-
-    def _contains_chain(design_unit, chain_id):
-        """Returns True if the design unit contains protein residues with given chain ID."""
-        protein = oechem.OEGraphMol()
-        design_unit.GetProtein(protein)
-        hier_view = oechem.OEHierView(protein)
-        for hier_chain in hier_view.GetChains():
-            if hier_chain.GetChainID() == chain_id:
-                return True
-        return False
-
-    def _update_ligand(design_unit, resname, chain_id):
-        """Update ligand of the design unit."""
-        chain_ids = []
-        if not chain_id:  # get chain ID(s) from protein
-            protein = oechem.OEGraphMol()
-            design_unit.GetProtein(protein)
-            hier_view = oechem.OEHierView(protein)
-            for hier_chain in hier_view.GetChains():
-                chain_ids.append(hier_chain.GetChainID())
-        else:
-            chain_ids.append(chain_id)
-
-        components = oechem.OEGraphMol()
-        design_unit.GetComponents(components, oechem.OEDesignUnitComponents_All)
-        components = split_molecule_components(components)
-        for component in components:
-            residue = oechem.OEAtomGetResidue(component.GetAtoms().next())
-            if residue.GetName() == resname:
-                if residue.GetChainID() in chain_ids:
-                    oechem.OEUpdateDesignUnit(
-                        design_unit, component, oechem.OEDesignUnitComponents_Ligand
-                    )
-                    return True
-
-        return False
-
-    def _contains_ligand(design_unit, resname, chain_id):
-        """
-        Returns True if the design unit contains a ligand with given residue name and chain ID.
-        """
-        ligand = oechem.OEGraphMol()
-        design_unit.GetLigand(ligand)
-        hier_view = oechem.OEHierView(ligand)
-        for hier_residue in hier_view.GetResidues():
-            if hier_residue.GetResidueName() == resname:
-                if chain_id:
-                    if hier_residue.GetOEResidue().GetChainID() == chain_id:
-                        return True
-                else:
-                    return True
-
-        if _update_ligand(design_unit, resname, chain_id):  # e.g. ANP of 3sls
-            return True
-        
-        return False
-
-    # delete expression tags
-    expression_tags = get_expression_tags(structure)
-    for expression_tag in expression_tags:
-        try:
-            structure = delete_residue(
-                structure,
-                chain_id=expression_tag["chain_id"],
-                residue_name=expression_tag["residue_name"],
-                residue_id=expression_tag["residue_id"],
-            )
-        except ValueError:
-            pass  # wrong chain or not resolved
-
-    # delete short protein segments, which make the alignment error prone
-    structure = delete_short_protein_segments(structure)
-
-    # select alternate location
-    if alternate_location:
-        structure = select_altloc(structure, alternate_location)
-
-    structure_metadata = oespruce.OEStructureMetadata()
-    design_unit_options = oespruce.OEMakeDesignUnitOptions()
-    # turn off superposition
-    design_unit_options.SetSuperpose(False)
-    # set minimal number of ligand atoms to 5, e.g. a 5-membered ring fragment
-    design_unit_options.GetSplitOptions().SetMinLigAtoms(5)
-    # also consider alternate locations outside binding pocket, important for later filtering
-    design_unit_options.GetPrepOptions().GetEnumerateSitesOptions().SetCollapseNonSiteAlts(False)
-    # alignment options, only matches are important
-    design_unit_options.GetPrepOptions().GetBuildOptions().GetLoopBuilderOptions().SetSeqAlignMethod(
-        oechem.OESeqAlignmentMethod_Identity
-    )
-<<<<<<< HEAD
-    design_unit_options.GetPrepOptions().GetBuildOptions().GetLoopBuilderOptions().SetSeqAlignGapPenalty(-1)
-    design_unit_options.GetPrepOptions().GetBuildOptions().GetLoopBuilderOptions().SetSeqAlignExtendPenalty(0)
-    # capping options, capping done separately if `real_termini` given
-    if not cap_termini or real_termini:
-        design_unit_options.GetPrepOptions().GetBuildOptions().SetCapCTermini(False)
-        design_unit_options.GetPrepOptions().GetBuildOptions().SetCapNTermini(False)
-=======
-    design_unit_options.GetPrepOptions().GetBuildOptions().GetLoopBuilderOptions().SetSeqAlignGapPenalty(
-        -1
-    )
-    design_unit_options.GetPrepOptions().GetBuildOptions().GetLoopBuilderOptions().SetSeqAlignExtendPenalty(
-        0
-    )
-    # capping options, capping done separately
-    design_unit_options.GetPrepOptions().GetBuildOptions().SetCapCTermini(False)
-    design_unit_options.GetPrepOptions().GetBuildOptions().SetCapNTermini(False)
->>>>>>> 66d0ee79
-    # provide path to loop database
-    if loop_db is not None:
-        from pathlib import Path
-
-        loop_db = str(Path(loop_db).expanduser().resolve())
-        design_unit_options.GetPrepOptions().GetBuildOptions().GetLoopBuilderOptions().SetLoopDBFilename(
-            loop_db
-        )
-
-    # make design units
-    if has_ligand:
-        if electron_density is None:
-            design_units = list(
-                oespruce.OEMakeDesignUnits(structure, structure_metadata, design_unit_options)
-            )
-        else:
-            design_units = list(
-                oespruce.OEMakeDesignUnits(
-                    structure, electron_density, structure_metadata, design_unit_options
-                )
-            )
-    else:
-        design_units = list(
-            oespruce.OEMakeBioDesignUnits(structure, structure_metadata, design_unit_options)
-        )
-
-    # filter design units for ligand of interest
-    if ligand_name is not None:
-        logging.debug(
-            f"Filtering design units for ligand with name {ligand_name} and chain ID {chain_id}..."
-        )
-        design_units = [
-            design_unit
-            for design_unit in design_units
-            if _contains_ligand(design_unit, ligand_name, chain_id)
-        ]
-
-    # filter design units for chain of interest
-    if chain_id is not None:
-        logging.debug(f"Filtering design units for chain with ID {chain_id} ...")
-        design_units = [
-            design_unit for design_unit in design_units if _contains_chain(design_unit, chain_id)
-        ]
-
-    if len(design_units) == 0:
-        raise ValueError(
-            "No design unit found with given chain ID, ligand name and alternate location."
-        )
-    else:
-        design_unit = design_units[0]
-
-    # assign ACE and NME caps except for real termini
-    if cap_termini and real_termini:
-        impl = design_unit.GetImpl()
-        protein = impl.GetProtein()
-        assign_caps(protein, real_termini)
-
-    return design_unit
-
-
-def prepare_complex(
-    protein_ligand_complex: oechem.OEMolBase,
-    electron_density: Union[oegrid.OESkewGrid, None] = None,
-    loop_db: Union[str, None] = None,
-    ligand_name: Union[str, None] = None,
-    chain_id: Union[str, None] = None,
-    alternate_location: Union[str, None] = None,
-    cap_termini: bool = True,
-    real_termini: Union[List[int], None] = None,
-) -> oechem.OEDesignUnit:
-    """
-    Prepare an OpenEye molecule holding a protein ligand complex for docking.
-
-    Parameters
-    ----------
-    protein_ligand_complex: oechem.OEMolBase
-        An OpenEye molecule holding a structure with protein and ligand.
-    electron_density: oegrid.OESkewGrid
-        An OpenEye grid holding the electron density.
-    loop_db: str or None
-        Path to OpenEye Spruce loop database.
-    ligand_name: str or None
-        The name of the ligand located in the binding pocket of interest.
-    chain_id: str or None
-        The chain id of interest. If chain id is None, best chain will be selected according to OESpruce.
-    alternate_location: str or None
-        The alternate location of interest. If alternate location is None, best alternate location will be selected
-        according to OEChem.
-    cap_termini: bool
-        If termini should be capped with ACE and NME.
-    real_termini: list of int or None
-        Residue numbers of biologically real termini will not be capped with ACE and NME.
-
-    Returns
-    -------
-    design_unit: oechem.OEDesignUnit
-        An OpenEye design unit holding the prepared structure with the highest quality among all identified design
-        units.
-
-    Raises
-    ------
-    ValueError
-        No design unit found with given chain ID, ligand name and alternate location.
-    """
-    return prepare_structure(
-        structure=protein_ligand_complex,
-        has_ligand=True,
-        electron_density=electron_density,
-        loop_db=loop_db,
-        ligand_name=ligand_name,
-        chain_id=chain_id,
-        alternate_location=alternate_location,
-        cap_termini=cap_termini,
-        real_termini=real_termini,
-    )
-
-
-def prepare_protein(
-    protein: oechem.OEMolBase,
-    loop_db: Union[str, None] = None,
-    chain_id: Union[str, None] = None,
-    alternate_location: Union[str, None] = None,
-    cap_termini: bool = True,
-    real_termini: Union[List[int], None] = None,
-) -> oechem.OEDesignUnit:
-    """
-    Prepare an OpenEye molecule holding a protein structure for docking.
-
-    Parameters
-    ----------
-    protein: oechem.OEMolBase
-        An OpenEye molecule holding a structure with protein.
-    loop_db: str
-        Path to OpenEye Spruce loop database.
-    chain_id: str or None
-        The chain id of interest. If chain id is None, best chain will be selected according to OESpruce.
-    alternate_location: str or None
-        The alternate location of interest. If alternate location is None, best alternate location will be selected
-        according to OEChem.
-    cap_termini: bool
-        If termini should be capped with ACE and NME.
-    real_termini: list of int or None
-        Residue numbers of biologically real termini will not be capped with ACE and NME.
-
-    Returns
-    -------
-    design_unit: oechem.OEDesignUnit or None
-        An OpenEye design unit holding the prepared structure with the highest quality among all identified design
-        units.
-
-    Raises
-    ------
-    ValueError
-        No design unit found with given chain ID, ligand name and alternate location.
-    """
-    return prepare_structure(
-        structure=protein,
-        loop_db=loop_db,
-        chain_id=chain_id,
-        alternate_location=alternate_location,
-        cap_termini=cap_termini,
-        real_termini=real_termini,
-    )
-
-
-def generate_tautomers(
-    molecule: Union[oechem.OEMolBase, oechem.OEMCMolBase],
-    max_generate: int = 4096,
-    max_return: int = 16,
-    pKa_norm: bool = True,
-) -> List[Union[oechem.OEMolBase, oechem.OEMCMolBase]]:
-    """
-    Generate reasonable tautomers of a given molecule.
-
-    Parameters
-    ----------
-    molecule: oechem.OEMolBase or oechem.OEMCMolBase
-        An OpenEye molecule.
-    max_generate: int
-        Maximal number of tautomers to generate.
-    max_return: int
-        Maximal number of tautomers to return.
-    pKa_norm: bool
-        Assign the predominant ionization state at pH ~7.4.
-
-    Returns
-    -------
-    tautomers: list of oechem.OEMolBase or oechem.OEMCMolBase
-        A list of OpenEye molecules holding the tautomers.
-    """
-    from openeye import oequacpac
-
-    tautomer_options = oequacpac.OETautomerOptions()
-    tautomer_options.SetMaxTautomersGenerated(max_generate)
-    tautomer_options.SetMaxTautomersToReturn(max_return)
-    tautomer_options.SetMaxSearchTime(60)
-    tautomer_options.SetRankTautomers(True)
-    tautomer_options.SetCarbonHybridization(True)
-    tautomer_options.SetMaxZoneSize(50)
-    tautomer_options.SetApplyWarts(True)
-    tautomers = [
-        tautomer
-        for tautomer in oequacpac.OEGetReasonableTautomers(molecule, tautomer_options, pKa_norm)
-    ]  # ToDo: report unexpected behavior, with pKa_norm set False, positively charged imidazole become neutral
-    return tautomers
-
-
-def generate_enantiomers(
-    molecule: oechem.OEMolBase,
-    max_centers: int = 12,
-    force_flip: bool = False,
-    enumerate_nitrogens: bool = True,
-) -> List[oechem.OEMolBase]:
-    """
-    Generate enantiomers of a given molecule.
-
-    Parameters
-    ----------
-    molecule: oechem.OEMolBase
-        An OpenEye molecule.
-    max_centers: int
-        The maximal number of stereo centers to enumerate.
-    force_flip: bool
-        If specified stereo centers should be enumerated.
-    enumerate_nitrogens: bool
-        If nitrogens with invertible pyramidal geometry should be enumerated.
-
-    Returns
-    -------
-    enantiomers: list of oechem.OEMolBase
-        A list of OpenEye molecules holding the enantiomers.
-    """
-    flipper_options = oeomega.OEFlipperOptions()
-    flipper_options.SetMaxCenters(max_centers)
-    flipper_options.SetEnumSpecifiedStereo(force_flip)
-    flipper_options.SetEnumNitrogen(enumerate_nitrogens)
-    flipper_options.SetWarts(True)
-
-    enantiomers = [enantiomer for enantiomer in oeomega.OEFlipper(molecule, flipper_options)]
-    return enantiomers
-
-
-def generate_conformations(
-<<<<<<< HEAD
-        molecule: oechem.OEMolBase,
-        options: oeomega.OEOmegaOptions = oeomega.OEOmegaOptions(oeomega.OEOmegaSampling_Classic)
-=======
-    molecule: oechem.OEMolBase, max_conformations: int = 1000, dense: bool = False
->>>>>>> 66d0ee79
-) -> oechem.OEMCMolBase:
-    """
-    Generate conformations of a given molecule.
-
-    Parameters
-    ----------
-    molecule: oechem.OEMolBase
-        An OpenEye molecule.
-    options: oeomega.OEOmegaOptions, default=oeomega.OEOmegaOptions(oeomega.OEOmegaSampling_Classic)
-        Options for generating conformations. If the given molecule is a macrocycle only the
-        maximal number of conformations will be changed from the defaults defined in
-        `oeomega.OEMacrocycleOmegaOptions()`.
-
-    Returns
-    -------
-    conformations: oechem.OEMCMolBase
-        An OpenEye multi-conformer molecule holding the generated conformations.
-    """
-    if oeomega.OEIsMacrocycle(molecule):
-        omega_options = oeomega.OEMacrocycleOmegaOptions()
-        # check if range is specified, e.g. via oeomega.OEOmegaSampling_Pose
-        conformation_range = options.GetMaxConfRange()
-        if len(conformation_range) > 0:
-            omega_options.SetMaxConfs(conformation_range[-1])
-        else:
-            omega_options.SetMaxConfs(options.GetMaxConfs())
-        omega = oeomega.OEMacrocycleOmega(omega_options)
-    else:
-        omega = oeomega.OEOmega(options)
-
-    conformations = oechem.OEMol(molecule)
-    omega.Build(conformations)
-
-    return conformations
-
-
-def generate_reasonable_conformations(
-<<<<<<< HEAD
-        molecule: oechem.OEMolBase,
-        options: oeomega.OEOmegaOptions = oeomega.OEOmegaOptions(oeomega.OEOmegaSampling_Classic),
-        pKa_norm: bool = True,
-=======
-    molecule: oechem.OEMolBase,
-    max_conformations: int = 1000,
-    dense: bool = False,
-    pKa_norm: bool = True,
->>>>>>> 66d0ee79
-) -> List[oechem.OEMCMolBase]:
-    """
-    Generate conformations of reasonable enantiomers and tautomers of a given molecule.
-
-    Parameters
-    ----------
-    molecule: oechem.OEMolBase
-        An OpenEye molecule.
-    options: oeomega.OEOmegaOptions, default=oeomega.OEOmegaOptions(oeomega.OEOmegaSampling_Classic)
-        Options for generating conformations. If the given molecule is a macrocycle only the
-        maximal number of conformations will be changed from the defaults defined in
-        `oeomega.OEMacrocycleOmegaOptions()`.
-    pKa_norm: bool
-        Assign the predominant ionization state at pH ~7.4.
-
-    Returns
-    -------
-    conformations_ensemble: list of oechem.OEMCMolBase
-        A list of OpenEye multi-conformer molecules.
-    """
-    import itertools
-
-    tautomers = generate_tautomers(molecule, pKa_norm=pKa_norm)
-    enantiomers = [generate_enantiomers(tautomer) for tautomer in tautomers]
-    conformations_ensemble = [
-<<<<<<< HEAD
-        generate_conformations(enantiomer, options)
-=======
-        generate_conformations(enantiomer, max_conformations=max_conformations, dense=dense)
->>>>>>> 66d0ee79
-        for enantiomer in itertools.chain.from_iterable(enantiomers)
-    ]
-    return conformations_ensemble
-
-
-def overlay_molecules(
-    reference_molecule: oechem.OEMolBase,
-    fit_molecule: oechem.OEMCMolBase,
-) -> (float, List[oechem.OEGraphMol]):
-    """
-    Overlay a multi-conformer molecule to a single-conformer molecule and calculate the TanimotoCombo score.
-
-    Parameters
-    ----------
-    reference_molecule: oechem.OEMolBase
-        An OpenEye molecule holding a single conformation of the reference molecule for overlay.
-    fit_molecule: oechem.OEMCMolBase
-        An OpenEye multi-conformer molecule holding the conformations of a molecule to fit during overlay.
-
-    Returns
-    -------
-    : float, list of oechem.OEGraphMol
-        The TanimotoCombo score and the OpenEye molecules of the best overlay
-    """
-    from openeye import oeshape
-
-    # prepare molecules for overlay
-    prep = oeshape.OEOverlapPrep()
-    prep.Prep(reference_molecule)
-    prep.Prep(fit_molecule)
-
-    # perform overlay
-    overlay = oeshape.OEOverlay()
-    overlay.SetupRef(reference_molecule)
-    score = oeshape.OEBestOverlayScore()
-    overlay.BestOverlay(score, fit_molecule, oeshape.OEHighestTanimoto())
-
-    # collect results
-    best_overlay = [reference_molecule]
-    fit_molecule = oechem.OEGraphMol(
-        fit_molecule.GetConf(oechem.OEHasConfIdx(score.GetFitConfIdx()))
-    )
-    score.Transform(fit_molecule)
-    best_overlay.append(fit_molecule)
-
-    return score.GetTanimotoCombo(), best_overlay
-
-
-def enumerate_isomeric_smiles(molecule: oechem.OEMolBase) -> Set[str]:
-    """
-    Enumerate reasonable isomeric SMILES representations of a given OpenEye molecule.
-
-    Parameters
-    ----------
-    molecule: oechem.OEMolBase
-        An OpenEye molecule.
-
-    Returns
-    -------
-    smiles_set: set of str
-        A set of reasonable isomeric SMILES strings.
-    """
-    import itertools
-
-    tautomers = generate_tautomers(molecule)
-    enantiomers = [generate_enantiomers(tautomer) for tautomer in tautomers]
-    smiles_set = set(
-        [
-            oechem.OEMolToSmiles(enantiomer)
-            for enantiomer in itertools.chain.from_iterable(enantiomers)
-        ]
-    )
-    return smiles_set
-
-
-def are_identical_molecules(molecule1: oechem.OEMolBase, molecule2: oechem.OEMolBase) -> bool:
-    """
-    Check if two OpenEye molecules are identical.
-
-    Parameters
-    ----------
-    molecule1: oechem.OEMolBase
-        The first OpenEye molecule.
-    molecule2: oechem.OEMolBase
-        The second OpenEye molecule.
-
-    Returns
-    -------
-    : bool
-        True if identical molecules, else False.
-    """
-    isomeric_smiles_set1 = enumerate_isomeric_smiles(molecule1)
-    isomeric_smiles_set2 = enumerate_isomeric_smiles(molecule2)
-
-    if len(isomeric_smiles_set1 & isomeric_smiles_set2) == 0:
-        return False
-    else:
-        return True
-
-
-def get_sequence(structure: oechem.OEMolBase) -> str:
-    """
-    Get the amino acid sequence with one letter characters of an OpenEye molecule.
-    All residues not perceived as standard amino acid will receive the character 'X'.
-
-    Parameters
-    ----------
-    structure: oechem.OEMolBase
-        An OpenEye molecule.
-
-    Returns
-    -------
-    sequence: str
-        The amino acid sequence with one letter characters.
-    """
-    sequence = []
-
-    hv = oechem.OEHierView(structure)
-    for hier_residue in hv.GetResidues():
-        residue = hier_residue.GetOEResidue()
-        if oechem.OEIsStandardProteinResidue(residue) and not residue.IsHetAtom():
-            sequence.append(
-                oechem.OEGetAminoAcidCode(oechem.OEGetResidueIndex(residue.GetName().strip()))
-            )
-        else:
-            sequence.append("X")
-
-    sequence = "".join(sequence)
-
-    return sequence
-
-
-def get_structure_sequence_alignment(
-    structure: oechem.OEMolBase, sequence: str
-) -> Tuple[str, str]:
-    """
-    Generate an alignment between a protein structure and an amino acid sequence. The provided protein structure should
-    only contain protein residues to prevent unexpected behavior. Also, this alignment was optimized for highly similar
-    sequences, i.e. only few mutations, deletions and insertions. Non protein residues will be marked with "X".
-
-    Parameters
-    ----------
-    structure: oechem.OEMolBase
-        An OpenEye molecule holding a protein structure.
-    sequence: str
-        A one letter amino acid sequence.
-
-    Returns
-    -------
-    structure_sequence_aligned: str
-        The aligned protein structure sequence with gaps denoted as "-".
-    sequence_aligned: str
-        The aligned amino acid sequence with gaps denoted as "-".
-    """
-    import re
-
-    from Bio import pairwise2
-
-    def _connected_residues(residue1, residue2):
-        """Check if OEResidues are connected."""
-        for atom1 in residue1.GetAtoms():
-            for atom2 in residue2.GetAtoms():
-                if atom1.GetBond(atom2):
-                    return True
-        return False
-
-    # align template and target sequences
-    target_sequence = get_sequence(structure)
-    sequence_aligned, structure_sequence_aligned = pairwise2.align.globalxs(
-        sequence, target_sequence, open=-1, extend=0
-    )[0][:2]
-
-    # correct alignments involving gaps
-    hierview = oechem.OEHierView(structure)
-    structure_residues = list(hierview.GetResidues())
-    gaps = re.finditer("[^-][-]+[^-]", structure_sequence_aligned)
-    for gap in gaps:
-        gap_start = gap.start() - structure_sequence_aligned[: gap.start() + 1].count("-")
-        start_residue = structure_residues[gap_start - 1]
-        end_residue = structure_residues[gap_start]
-        gap_sequence = sequence_aligned[gap.start() : gap.end() - 2]
-        # check for connected residues, which could indicate a wrong alignment
-        # e.g. ABEDEFG     ABEDEFG
-        #      ABE--FG <-> AB--EFG
-        if _connected_residues(structure_residues[gap_start], structure_residues[gap_start + 1]):
-            # check if gap involves last residue but is connected
-            if gap.end() == len(structure_sequence_aligned):
-                structure_sequence_aligned = (
-                    structure_sequence_aligned[: gap.start() + 1]
-                    + gap.group()[1:][::-1]
-                    + structure_sequence_aligned[gap.end() :]
-                )
-            else:
-                # check two ways to invert gap
-                if not _connected_residues(
-                    structure_residues[gap_start - 1], structure_residues[gap_start]
-                ):
-                    # i.e. ABEDEFG     ABEDEFG
-                    #      ABE--FG --> AB--EFG
-                    structure_sequence_aligned = (
-                        structure_sequence_aligned[: gap.start()]
-                        + gap.group()[:-1][::-1]
-                        + structure_sequence_aligned[gap.end() - 1 :]
-                    )
-                elif not _connected_residues(
-                    structure_residues[gap_start + 1], structure_residues[gap_start + 2]
-                ):
-                    # i.e. ABEDEFG     ABEDEFG
-                    #      AB--EFG --> AB--EFG
-                    structure_sequence_aligned = (
-                        structure_sequence_aligned[: gap.start() + 1]
-                        + gap.group()[1:][::-1]
-                        + structure_sequence_aligned[gap.end() :]
-                    )
-                else:
-                    # i.e. ABEDEFG     ABEDEFG
-                    #      AB**EFG --> AB--EFG
-                    logging.debug(
-                        f"Alignment contains insertion with sequence {gap_sequence}"
-                        + f" between bonded residues {start_residue.GetResidueNumber()}"
-                        + f" and {end_residue.GetResidueNumber()}, "
-                        + "keeping original alignment ..."
-                    )
-                    continue
-            logging.debug("Corrected sequence gap ...")
-
-    return structure_sequence_aligned, sequence_aligned
-
-
-def apply_deletions(
-    target_structure: oechem.OEMolBase,
-    template_sequence: str,
-    delete_n_anchors: int = 2,
-) -> oechem.OEMolBase:
-    """
-    Apply deletions to a protein structure according to an amino acid sequence. The provided protein structure should
-    only contain protein residues to prevent unexpected behavior.
-
-    Parameters
-    ----------
-    target_structure: oechem.OEMolBase
-        An OpenEye molecule holding a protein structure for which deletions should be applied.
-    template_sequence: str
-        A template one letter amino acid sequence, which holds potential deletions when compared to the target
-        structure sequence.
-    delete_n_anchors: int
-        Specify how many anchoring residues should be deleted at each side of the deletion. Important if connecting
-        anchoring residues after deletion is intended, e.g. via apply_insertion. Only affects deletions in the middle
-        of a sequence, not at the end or the beginning.
-
-    Returns
-    -------
-    structure_with_deletions: oechem.OEMolBase
-        An OpenEye molecule holding the protein structure with applied deletions.
-
-    Raises
-    ------
-    ValueError
-        Negative values are not allowed for 'delete_n_anchors'.
-    """
-    import re
-
-    if delete_n_anchors < 0:
-        raise ValueError("Negative values are not allowed for 'delete_n_anchors'.")
-
-    # do not change input structure
-    structure_with_deletions = target_structure.CreateCopy()
-
-    # align template and target sequences
-    (
-        target_sequence_aligned,
-        template_sequence_aligned,
-    ) = get_structure_sequence_alignment(structure_with_deletions, template_sequence)
-    logging.debug(f"Template sequence:\n{template_sequence_aligned}")
-    logging.debug(f"Target sequence:\n{target_sequence_aligned}")
-    hierview = oechem.OEHierView(structure_with_deletions)
-    structure_residues = list(hierview.GetResidues())
-    insertions = re.finditer(
-        "^[-]+|[^-]{" + str(delete_n_anchors) + "}[-]+[^-]{" + str(delete_n_anchors) + "}|[-]+$",
-        template_sequence_aligned,
-    )
-    for insertion in insertions:
-        insertion_start = insertion.start() - target_sequence_aligned[: insertion.start()].count(
-            "-"
-        )
-        insertion_end = insertion.end() - target_sequence_aligned[: insertion.end()].count("-")
-        insertion_residues = structure_residues[insertion_start:insertion_end]
-        logging.debug(
-            f"Found insertion! Deleting residues "
-            f"{insertion_residues[0].GetResidueNumber()}-"
-            f"{insertion_residues[-1].GetResidueNumber()} ..."
-        )
-        # delete atoms
-        for insertion_residue in insertion_residues:
-            for atom in insertion_residue.GetAtoms():
-                structure_with_deletions.DeleteAtom(atom)
-
-    return structure_with_deletions
-
-
-def apply_insertions(
-<<<<<<< HEAD
-        target_structure: oechem.OEMolBase,
-        template_sequence: str,
-        loop_db: Union[str, Path],
-        ligand: Union[oechem.OEMolBase, None] = None,
-=======
-    target_structure: oechem.OEMolBase,
-    template_sequence: str,
-    loop_db: Union[str, Path],
->>>>>>> 66d0ee79
-) -> oechem.OEMolBase:
-    """
-    Apply insertions to a protein structure according to an amino acid sequence. The provided protein structure should
-    only contain protein residues to prevent unexpected behavior.
-
-    Parameters
-    ----------
-    target_structure: oechem.OEMolBase
-        An OpenEye molecule holding a protein structure for which insertions should be applied.
-    template_sequence: str
-        A template one letter amino acid sequence, which holds potential insertions when compared to the target
-        structure sequence.
-    loop_db: str or Path
-        The path to the loop database used by OESpruce to model missing loops.
-    ligand: oechem.OEMolBase or None, default=None
-        An OpenEye molecule that should be checked for heavy atom clashes with built insertions.
-
-    Returns
-    -------
-    structure_with_insertions: oechem.OEMolBase
-        An OpenEye molecule holding the protein structure with applied insertions.
-    """
-    import re
-
-    from openeye import oespruce
-
-    def _disconnect_residues(protein, residue1, residue2):
-        """Break the bond connecting two protein residues."""
-        _is_backbone = oechem.OEIsBackboneAtom()
-        for atom in residue1.GetAtoms():
-            if _is_backbone(atom):
-                for bond in atom.GetBonds():
-                    bonded_atoms = [bond.GetBgn(), bond.GetEnd()]
-                    for bonded_atom in bonded_atoms:
-                        bonded_residue = oechem.OEAtomGetResidue(bonded_atom)
-                        if bonded_residue.GetResidueNumber() == residue2.GetResidueNumber():
-                            logging.debug(
-                                "Breaking bond between residues "
-                                + f"{residue1.GetResidueNumber()} and "
-                                + f"{residue2.GetResidueNumber()}"
-                            )
-                            protein.DeleteBond(bond)
-        return protein
-
-    # do not change input structures
-    structure_with_insertions = target_structure.CreateCopy()
-    if ligand is not None:
-        ligand_heavy_atoms = ligand.CreateCopy()
-        oechem.OESuppressHydrogens(ligand_heavy_atoms)
-
-    sidechain_options = oespruce.OESidechainBuilderOptions()
-    loop_options = oespruce.OELoopBuilderOptions()
-    loop_options.SetOptimizationMaxLoops(25)
-    loop_db = str(Path(loop_db).expanduser().resolve())
-    loop_options.SetLoopDBFilename(loop_db)
-    # the hierarchy view is more stable if reinitialized after each change
-    # https://docs.eyesopen.com/toolkits/python/oechemtk/biopolymers.html#a-hierarchy-view
-    while True:
-        reinitialize = False
-        # align template and target sequences
-        (
-            target_sequence_aligned,
-            template_sequence_aligned,
-        ) = get_structure_sequence_alignment(structure_with_insertions, template_sequence)
-        logging.debug(f"Template sequence:\n{template_sequence_aligned}")
-        logging.debug(f"Target sequence:\n{target_sequence_aligned}")
-        hierview = oechem.OEHierView(structure_with_insertions)
-        structure_residues = list(hierview.GetResidues())
-        gaps = list(re.finditer("[^-][-]+[^-]", target_sequence_aligned))
-        gaps = sorted(gaps, key=lambda match: len(match.group()))
-        for gap in gaps:
-            gap_start = gap.start() - target_sequence_aligned[: gap.start() + 1].count("-")
-            start_residue = structure_residues[gap_start]
-            end_residue = structure_residues[gap_start + 1]
-            gap_sequence = template_sequence_aligned[gap.start() + 1 : gap.end() - 1]
-            loop_conformations = oechem.OEMol()
-            logging.debug(
-                f"Trying to build loop {gap_sequence} "
-                + f"between residues {start_residue.GetResidueNumber()}"
-                + f" and {end_residue.GetResidueNumber()} ..."
-            )
-            # build loop and reinitialize if successful
-            if oespruce.OEBuildSingleLoop(
-                loop_conformations,
-                structure_with_insertions,
-                gap_sequence,
-                start_residue.GetOEResidue(),
-                end_residue.GetOEResidue(),
-                sidechain_options,
-                loop_options,
-            ):
-                logging.debug("Successfully built loop conformations!")
-                for i, loop_conformation in enumerate(loop_conformations.GetConfs()):
-                    # loop modeling from OESpruce can lead to ring penetration, e.g. 3bel
-                    # the next step tries to fix those issues
-                    loop_conformation = oechem.OEGraphMol(loop_conformation)
-                    loop_conformation = delete_clashing_sidechains(loop_conformation)
-                    oespruce.OEBuildSidechains(loop_conformation)
-                    clashes = len(oespruce.OEGetPartialResidues(loop_conformation))
-                    if ligand is not None:  # check for clashes with ligand
-                        loop_conformation_heavy_atoms = loop_conformation.CreateCopy()
-                        oechem.OESuppressHydrogens(loop_conformation_heavy_atoms)
-                        clashes += len(list(
-                            oechem.OEGetNearestNbrs(
-                                loop_conformation_heavy_atoms,
-                                ligand_heavy_atoms, 2
-                            )
-                        ))
-                    if clashes == 0:
-                        # break conformation evaluation
-                        structure_with_insertions = loop_conformation
-                        reinitialize = True
-                        break
-                    logging.debug(
-                        f"Generated loop conformation {i} contains not fixable severe clashes, trying next!"
-                    )
-            if reinitialize:
-                # break and reinitialize
-                break
-            else:
-                logging.debug("Failed building loop without clashes, skipping insertion!")
-                # break bond between residues next to insertion
-                # important if an isoform specific insertion failed
-                structure_with_insertions = _disconnect_residues(
-                    structure_with_insertions, start_residue, end_residue
-                )
-        # leave while loop
-        if not reinitialize:
-            break
-
-    # add hydrogen to newly modeled residues
-    options = oechem.OEPlaceHydrogensOptions()
-    options.SetBypassPredicate(oechem.OENotAtom(oespruce.OEIsModeledAtom()))
-    oechem.OEPlaceHydrogens(structure_with_insertions, options)
-
-    # order residues and atoms
-    oechem.OEPDBOrderAtoms(structure_with_insertions)
-
-    return structure_with_insertions
-
-
-def apply_mutations(
-    target_structure: oechem.OEMolBase,
-    template_sequence: str,
-    fallback_delete: bool = True,
-) -> oechem.OEMolBase:
-    """
-    Mutate a protein structure according to an amino acid sequence. The provided protein structure should only contain
-    protein residues to prevent unexpected behavior. Residues that could not be mutated will be deleted by default.
-
-    Parameters
-    ----------
-    target_structure: oechem.OEMolBase
-        An OpenEye molecule holding a protein structure to mutate.
-    template_sequence: str
-        A template one letter amino acid sequence, which holds potential mutations when compared to the target
-        structure sequence.
-    fallback_delete: bool
-        If the residue should be deleted if it could not be mutated.
-
-    Returns
-    -------
-     : oechem.OEMolBase
-        An OpenEye molecule holding the mutated protein structure.
-
-    Raises
-    ------
-    ValueError
-        Mutation {oeresidue.GetName()}{oeresidue.GetResidueNumber()}{three_letter_code} failed!
-        Only raised when fallback_delete is set False.
-    """
-    from openeye import oespruce
-
-    # do not change input structure
-    structure_with_mutations = target_structure.CreateCopy()
-
-    # the hierarchy view is more stable if reinitialized after each change
-    # https://docs.eyesopen.com/toolkits/python/oechemtk/biopolymers.html#a-hierarchy-view
-    while True:
-        altered = False
-        # align template and target sequences
-        (
-            target_sequence_aligned,
-            template_sequence_aligned,
-        ) = get_structure_sequence_alignment(structure_with_mutations, template_sequence)
-        logging.debug(f"Template sequence:\n{template_sequence_aligned}")
-        logging.debug(f"Target sequence:\n{target_sequence_aligned}")
-        hierview = oechem.OEHierView(structure_with_mutations)
-        structure_residues = hierview.GetResidues()
-        # adjust target structure to match template sequence
-        for template_sequence_residue, target_sequence_residue in zip(
-            template_sequence_aligned, target_sequence_aligned
-        ):
-            # check for mutations if no gap
-            if target_sequence_residue != "-":
-                structure_residue = structure_residues.next()
-                if template_sequence_residue != "-":
-                    if target_sequence_residue != template_sequence_residue:
-                        # mutate and reinitialize if successful
-                        oeresidue = structure_residue.GetOEResidue()
-                        three_letter_code = oechem.OEGetResidueName(
-                            oechem.OEGetResidueIndexFromCode(template_sequence_residue)
-                        )
-                        logging.debug(
-                            "Trying to perform mutation "
-                            + f"{oeresidue.GetName()}{oeresidue.GetResidueNumber()}"
-                            + f"{three_letter_code} ..."
-                        )
-                        if oespruce.OEMutateResidue(
-                            structure_with_mutations, oeresidue, three_letter_code
-                        ):
-                            logging.debug("Successfully mutated residue!")
-                            # break loop and reinitialize
-                            altered = True
-                            break
-                        else:
-                            if fallback_delete:
-                                logging.debug("Mutation failed! Deleting residue ...")
-                                atom_functor = oechem.OEOrAtom(
-                                    # if residue was not mutated
-                                    oechem.OEAtomMatchResidue(
-                                        [
-                                            f"{oeresidue.GetName()}:{oeresidue.GetResidueNumber()}"
-                                            f":.*:{oeresidue.GetChainID()}:.*"
-                                        ]
-                                    ),
-                                    # if residue was mutated but side chain chopped of
-                                    oechem.OEAtomMatchResidue(
-                                        [
-                                            f"{three_letter_code}:{oeresidue.GetResidueNumber()}"
-                                            f":.*:{oeresidue.GetChainID()}:.*"
-                                        ]
-                                    ),
-                                )
-                                for atom in structure_with_mutations.GetAtoms(atom_functor):
-                                    structure_with_mutations.DeleteAtom(atom)
-                                # break loop and reinitialize
-                                altered = True
-                                break
-                            else:
-                                raise ValueError(
-                                    f"Mutation {oeresidue.GetName()}"
-                                    + f"{oeresidue.GetResidueNumber()}"
-                                    + f"{three_letter_code} failed!"
-                                )
-        # leave while loop if no changes were introduced
-        if not altered:
-            break
-    # OEMutateResidue doesn't always build side chains
-    # and doesn't add hydrogen automatically
-    oespruce.OEBuildSidechains(structure_with_mutations)
-    options = oechem.OEPlaceHydrogensOptions()
-    options.SetBypassPredicate(oechem.OENotAtom(oespruce.OEIsModeledAtom()))
-    oechem.OEPlaceHydrogens(structure_with_mutations, options)
-    # update residue information
-    oechem.OEPerceiveResidues(structure_with_mutations, oechem.OEPreserveResInfo_All)
-
-    return structure_with_mutations
-
-
-def delete_partial_residues(
-    structure: oechem.OEMolBase,
-) -> oechem.OEMolBase:
-    """
-    Delete residues with missing sidechain or backbone atoms. The backbone is considered complete
-    if atoms C, CA and N are present.
-
-    Parameters
-    ----------
-    structure: oechem.OEMolBase
-        An OpenEye molecule holding a protein structure.
-
-    Returns
-    -------
-    structure: oechem.OEMolBase
-        An OpenEye molecule holding only residues with completely modeled side chains.
-    """
-    from openeye import oespruce
-
-    # do not change input structure
-    processed_structure = structure.CreateCopy()
-
-    # try to build missing sidechains
-    oespruce.OEBuildSidechains(structure)
-
-    # find residues with missing sidechain atoms
-    incomplete_residues = oespruce.OEGetPartialResidues(processed_structure)
-
-    # delete atoms
-    for incomplete_residue in incomplete_residues:
-        logging.debug(
-            "Deleting protein residue with incomplete sidechain "
-            f"{incomplete_residue.GetName()}"
-            f"{incomplete_residue.GetResidueNumber()}"
-        )
-        hier_view = oechem.OEHierView(processed_structure)
-        structure_residue = hier_view.GetResidue(
-            incomplete_residue.GetChainID(),
-            incomplete_residue.GetName(),
-            incomplete_residue.GetResidueNumber(),
-        )
-        for atom in structure_residue.GetAtoms():
-            processed_structure.DeleteAtom(atom)
-
-    # spruce sometimes creates protein residues consisting of water atoms, e.g. 2hz0 chain B
-    # spruce does not always delete residues with missing backbone atoms, e.g. 3qrj chain B
-    # TODO: check again and submit bug report
-    backbone_atom_names = {"C", "CA", "N"}
-    hier_view = oechem.OEHierView(processed_structure)
-    for hier_residue in hier_view.GetResidues():
-        atom_names = set([atom.GetName().strip() for atom in hier_residue.GetAtoms()])
-        if len(backbone_atom_names.difference(atom_names)) > 0:
-            logging.debug(
-                "Deleting protein residue with incomplete backbone "
-                f"{hier_residue.GetResidueName()}"
-                f"{hier_residue.GetResidueNumber()} ..."
-            )
-            for atom in hier_residue.GetAtoms():
-                processed_structure.DeleteAtom(atom)
-
-    return processed_structure
-
-
-def delete_short_protein_segments(structure: oechem.OEMolBase) -> oechem.OEMolBase:
-    """
-    Delete protein segments consisting of 3 or less residues.
-
-    Parameters
-    ----------
-    structure: oechem.OEMolBase
-        An OpenEye molecule holding a protein with possibly short segments.
-
-    Returns
-    -------
-    structure: oechem.OEMolBase
-        An OpenEye molecule holding the protein without short segments.
-    """
-    # do not change input structure
-    processed_structure = structure.CreateCopy()
-
-    protein = remove_non_protein(processed_structure, remove_water=True)
-    components = split_molecule_components(protein)
-    for component in components:
-        residues = set([oechem.OEAtomGetResidue(atom) for atom in component.GetAtoms()])
-        if len(residues) <= 3:
-            logging.debug(
-                "Deleting loose protein segment with resids "
-                f"{[residue.GetResidueNumber() for residue in residues]} ..."
-            )
-            for residue in residues:
-                residue_match = oechem.OEAtomMatchResidueID()
-                residue_match.SetName(residue.GetName())
-                residue_match.SetChainID(residue.GetChainID())
-                residue_match.SetResidueNumber(str(residue.GetResidueNumber()))
-                residue_predicate = oechem.OEAtomMatchResidue(residue_match)
-                for atom in structure.GetAtoms(residue_predicate):
-                    structure.DeleteAtom(atom)
-
-    return structure
-
-
-def delete_clashing_sidechains(
-    structure: oechem.OEMolBase, cutoff: float = 2.0
-) -> oechem.OEMolBase:
-    """
-    Delete side chains that are clashing with other atoms of the given structure.
-
-    Note: Structures containing non-protein residues may lead to unexpected behavior, since also
-    those residues will be deleted if clashing with other residues of the system. However, this
-    behavior is important to be able to also check PTMs for clashes.
-
-    Parameters
-    ----------
-    structure: oechem.OEMolBase
-        An OpenEye molecule holding a protein structure.
-    cutoff: float
-        The distance cutoff that is used for defining a heavy atom clash.
-        Note: Going bigger than 2.3 A may lead to the deletion of residues involved in strong
-        hydrogen bonds.
-
-    Returns
-    -------
-    processed_structure: oechem.OEMolBase
-        An OpenEye molecule holding the protein structure without clashing sidechains.
-    """
-    from scipy.spatial import distance
-
-    # do not change input structure
-    processed_structure = structure.CreateCopy()
-
-    # get all heavy atoms and create a KD tree for querying
-    heavy_atoms = oechem.OEGraphMol()
-    oechem.OESubsetMol(heavy_atoms, processed_structure, oechem.OEIsHeavy())
-    heavy_atom_coordinates_dict = heavy_atoms.GetCoords()
-    heavy_atom_tree = cKDTree(list(heavy_atom_coordinates_dict.values()))
-    backbone_functor = oechem.OEIsBackboneAtom(includeTerminalOxygen=True)
-    # iterate over residues
-    hierview = oechem.OEHierView(heavy_atoms)
-    for residue in hierview.GetResidues():
-        # get atom indices and coordinates
-        non_backbone_atoms = [atom for atom in residue.GetAtoms() if not backbone_functor(atom)]
-        if len(non_backbone_atoms) == 0:
-            # e.g. in case of a residue with missing sidechain
-            continue
-        non_backbone_atom_indices = [atom.GetIdx() for atom in non_backbone_atoms]
-        non_backbone_coordinates = [
-            heavy_atom_coordinates_dict[index] for index in non_backbone_atom_indices
-        ]
-        # query for atoms close to sidechain atoms
-        # this will also consider the sidechain atoms themself
-        # and depending on the cutoff bonded atoms, e.g. C alphas
-        non_backbone_tree = cKDTree(non_backbone_coordinates)
-        potential_clashes = heavy_atom_tree.query_ball_tree(non_backbone_tree, cutoff)
-        # detect number of bonds to backbone and other residues below cutoff, e.g. PTMs
-        # those will also show up in the KD Tree query but are no real clash
-        n_additional_clashes = 0
-        for atom in non_backbone_atoms:
-            for neighboring_atom in atom.GetAtoms():
-                if neighboring_atom.GetIdx() not in non_backbone_atom_indices:
-                    if (
-                        distance.euclidean(
-                            heavy_atom_coordinates_dict[atom.GetIdx()],
-                            heavy_atom_coordinates_dict[neighboring_atom.GetIdx()],
-                        )
-                        < cutoff
-                    ):
-                        n_additional_clashes += 1
-        # check if more atoms are within cutoff than number of sidechain atoms
-        # as well as additional expected clashes
-        if (
-            len([x for x in potential_clashes if len(x) > 0])
-            > len(non_backbone_atom_indices) + n_additional_clashes
-        ):
-            residue = residue.GetOEResidue()
-            residue_name = residue.GetName()
-            residue_id = residue.GetResidueNumber()
-            chain_id = residue.GetChainID()
-            logging.debug(
-                f"Deleting clashing sidechain of {residue_name}" + f"{residue_id} {chain_id} ..."
-            )
-            # deleting sidechain atoms
-            for atom in processed_structure.GetAtoms(
-                oechem.OEAtomMatchResidue([f"{residue_name}:{residue_id}:.*:{chain_id}:.*:.*"])
-            ):
-                if not backbone_functor(atom):
-                    processed_structure.DeleteAtom(atom)
-
-    return processed_structure
-
-
-def get_atom_coordinates(
-    molecule: oechem.OEMolBase,
-) -> List[Tuple[float, float, float]]:
-    """
-    Retrieve the atom coordinates of an OpenEye molecule.
-
-    Parameters
-    ----------
-    molecule: oechem.OEMolBase
-        An OpenEye molecule for which the coordinates should be retrieved.
-
-    Returns
-    -------
-    coordinates: list of tuple of float
-        The coordinates of the given molecule atoms.
-    """
-    coordinates_dict = molecule.GetCoords()
-    # get atom coordinates in order of atom indices
-    coordinates = [coordinates_dict[key] for key in sorted(coordinates_dict.keys())]
-    return coordinates
-
-
-def renumber_structure(
-    target_structure: oechem.OEMolBase, residue_ids: Iterable[int]
-) -> oechem.OEGraphMol:
-    """
-    Renumber the residues of a protein structure according to the given list of residue IDs.
-
-    Parameters
-    ----------
-    target_structure: oechem.OEMolBase
-        An OpenEye molecule holding the protein structure to renumber.
-    residue_ids: iterable of int
-        An iterable of residue IDs matching the order of the target structure.
-
-    Returns
-    -------
-    renumbered_structure: oechem.OEMolBase
-        An OpenEye molecule holding the cropped protein structure.
-
-    Raises
-    ------
-    ValueError
-        Number of given residue IDs does not match number of residues in the given structure.
-    ValueError
-        Given residue IDs contain wrong types, only int is allowed.
-    """
-    # don't touch input structure
-    renumbered_structure = target_structure.CreateCopy()
-
-    # get residues
-    hierview = oechem.OEHierView(renumbered_structure)
-    structure_residues = list(hierview.GetResidues())
-
-    # check for matching number of residues
-    if len(structure_residues) != len(residue_ids):
-        raise ValueError(
-            "Number of given residue IDs does not match number of residues in the given "
-            + "structure."
-        )
-
-    # check for matching number of residues
-    if not all([isinstance(residue_id, int) for residue_id in residue_ids]):
-        raise ValueError("Given residue IDs contain wrong types, only int is allowed.")
-
-    # adjust residue numbers
-    for residue_id, structure_residue in zip(residue_ids, structure_residues):
-        structure_residue_mod = structure_residue.GetOEResidue()
-        structure_residue_mod.SetResidueNumber(residue_id)
-        for residue_atom in structure_residue.GetAtoms():
-            oechem.OEAtomSetResidue(residue_atom, structure_residue_mod)
-
-    return renumbered_structure
-
-
-def superpose_proteins(
-    reference_protein: oechem.OEMolBase,
-    fit_protein: oechem.OEMolBase,
-    residues: Iterable = tuple(),
-    chain_id: str = " ",
-    insertion_code: str = " ",
-) -> oechem.OEMolBase:
-    """
-    Superpose a protein structure onto a reference protein. The superposition
-    can be customized to consider only the specified residues.
-
-    Parameters
-    ----------
-    reference_protein: oechem.OEMolBase
-        An OpenEye molecule holding a protein structure which will be used as reference during superposition.
-    fit_protein: oechem.OEMolBase
-        An OpenEye molecule holding a protein structure which will be superposed onto the reference protein.
-    residues: Iterable of str
-        Residues that should be used during superposition in format "GLY123".
-    chain_id: str
-        Chain identifier for residues that should be used during superposition.
-    insertion_code: str
-        Insertion code for residues that should be used during superposition.
-
-    Returns
-    -------
-    superposed_protein: oechem.OEMolBase
-        An OpenEye molecule holding the superposed protein structure.
-    """
-    from openeye import oespruce
-
-    # do not modify input
-    superposed_protein = fit_protein.CreateCopy()
-
-    # set superposition method
-    options = oespruce.OESuperpositionOptions()
-    if len(residues) == 0:
-        options.SetSuperpositionType(oespruce.OESuperpositionType_Global)
-    else:
-        options.SetSuperpositionType(oespruce.OESuperpositionType_Site)
-        for residue in residues:
-            options.AddSiteResidue(f"{residue[:3]}:{residue[3:]}:{insertion_code}:{chain_id}")
-
-    # perform superposition
-    superposition = oespruce.OEStructuralSuperposition(
-        reference_protein, superposed_protein, options
-    )
-    superposition.Transform(superposed_protein)
-
-    return superposed_protein
-
-
-def update_residue_identifiers(
-    structure: oechem.OEMolBase,
-    keep_protein_residue_ids: bool = True,
-    keep_chain_ids: bool = False,
-) -> oechem.OEMolBase:
-    """
-    Update the atom, residue and chain IDs of the given molecular structure. All residues become
-    part of chain A, unless 'keep_chain_ids' is set True. Atom IDs will start from 1. Residue IDs
-    will start from 1, except 'keep_protein_residue_ids' is set True. This is especially useful, if
-    molecules were merged, which can result in overlapping atom and residue IDs as well as
-    separate chains.
-
-    Parameters
-    ----------
-    structure: oechem.OEMolBase
-        The OpenEye molecule structure for updating atom and residue ids.
-    keep_protein_residue_ids: bool
-        If the protein residues should be kept.
-    keep_chain_ids: bool
-        If the chain IDS should be kept.
-
-    Returns
-    -------
-    structure: oechem.OEMolBase
-        The OpenEye molecule structure with updated atom and residue ids.
-    """
-    # update residue identifiers, except for residue number,
-    # residue names, atom names, chain id, record type, insert code,
-    # alternate location
-    preserved_info = (
-        oechem.OEPreserveResInfo_ResidueNumber
-        | oechem.OEPreserveResInfo_ResidueName
-        | oechem.OEPreserveResInfo_AtomName
-        | oechem.OEPreserveResInfo_ChainID
-        | oechem.OEPreserveResInfo_HetAtom
-        | oechem.OEPreserveResInfo_InsertCode
-        | oechem.OEPreserveResInfo_AlternateLocation
-    )
-    oechem.OEPerceiveResidues(structure, preserved_info)
-
-    # update protein
-    residue_number = 0
-    hierarchical_view = oechem.OEHierView(structure)
-    for hv_residue in hierarchical_view.GetResidues():
-        residue = hv_residue.GetOEResidue()
-        if not residue.IsHetAtom():
-            if keep_protein_residue_ids:
-                if residue.GetName() == "NME":
-                    # NME residues may have same id as preceding residue
-                    residue_number += 1
-                else:
-                    # catch protein residue id if those should not be touched
-                    residue_number = residue.GetResidueNumber()
-            else:
-                residue_number += 1
-            # apply changes to each atom
-            for atom in hv_residue.GetAtoms():
-                residue = oechem.OEAtomGetResidue(atom)
-                if not keep_chain_ids:
-                    residue.SetChainID("A")
-                residue.SetResidueNumber(residue_number)
-                oechem.OEAtomSetResidue(atom, residue)
-
-    # update all hetero atoms but water
-    for hv_residue in hierarchical_view.GetResidues():
-        residue = hv_residue.GetOEResidue()
-        if residue.IsHetAtom() and residue.GetName().strip() != "HOH":
-            residue_number += 1
-            # apply changes to each atom
-            for atom in hv_residue.GetAtoms():
-                residue = oechem.OEAtomGetResidue(atom)
-                if not keep_chain_ids:
-                    residue.SetChainID("A")
-                residue.SetResidueNumber(residue_number)
-                oechem.OEAtomSetResidue(atom, residue)
-
-    # update water
-    for hv_residue in hierarchical_view.GetResidues():
-        residue = hv_residue.GetOEResidue()
-        if residue.IsHetAtom() and residue.GetName().strip() == "HOH":
-            residue_number += 1
-            # apply changes to each atom
-            for atom in hv_residue.GetAtoms():
-                residue = oechem.OEAtomGetResidue(atom)
-                if not keep_chain_ids:
-                    residue.SetChainID("A")
-                residue.SetResidueNumber(residue_number)
-                oechem.OEAtomSetResidue(atom, residue)
-
-    # order atoms into PDB order
-    oechem.OEPDBOrderAtoms(structure)
-
-    # update residue identifiers, except for residue number,
-    # residue names, atom names, chain id, record type, insert code,
-    # alternate location
-    preserved_info = (
-        oechem.OEPreserveResInfo_ResidueNumber
-        | oechem.OEPreserveResInfo_ResidueName
-        | oechem.OEPreserveResInfo_AtomName
-        | oechem.OEPreserveResInfo_ChainID
-        | oechem.OEPreserveResInfo_HetAtom
-        | oechem.OEPreserveResInfo_InsertCode
-        | oechem.OEPreserveResInfo_AlternateLocation
-    )
-    oechem.OEPerceiveResidues(structure, preserved_info)
-
-    return structure
-
-
-def split_molecule_components(molecule: oechem.OEMolBase) -> List[oechem.OEGraphMol]:
-    """
-    Split an OpenEye molecule into its bonded components.
-
-    Parameters
-    ----------
-    molecule: oechem.OEMolBase
-        An OpenEye molecule holding multiple components.
-
-    Returns
-    -------
-    components: list of oechem.OEGraphMol
-        A list of OpenEye molecules holding the split components.
-    """
-    # determine bonded components
-    number_of_components, part_list = oechem.OEDetermineComponents(molecule)
-    predicate = oechem.OEPartPredAtom(part_list)
-
-    # get bonded components
-    components = []
-    for i in range(number_of_components):
-        predicate.SelectPart(i + 1)
-        component = oechem.OEGraphMol()
-        oechem.OESubsetMol(component, molecule, predicate)
-        components.append(component)
-
-    return components
-
-
-def residue_ids_to_residue_names(
-    structure: oechem.OEMolBase,
-    residue_ids: List[int],
-    chain_id: Union[None, str] = None,
-) -> List[str]:
-    """
-    Get the corresponding residue names for a list of residue IDs and a give OpenEye molecule
-    with residue information.
-
-    Parameters
-    ----------
-    structure: oechem.OEMolBase
-        An OpenEye molecule with residue information.
-    residue_ids: list of int
-        A list of residue IDs.
-    chain_id: None or str
-        The chain ID to filter for.
-
-    Returns
-    -------
-    residue_names: list of str
-        The corresponding residue names as three letter codes.
-
-    Raises
-    ------
-    ValueError
-        No residue found for residue ID {resid}.
-    ValueError
-        Found multiple residues for residue ID {resid}.
-    """
-    residue_names = []
-    if not chain_id:
-        chain_id = ".*"
-    for resid in residue_ids:
-        predicate = oechem.OEAtomMatchResidue(f".*:{resid}:.*:{chain_id}:.*:.*")
-        selection_residue_names = set(
-            [oechem.OEAtomGetResidue(atom).GetName() for atom in structure.GetAtoms(predicate)]
-        )
-        if len(selection_residue_names) == 0:
-            raise ValueError(f"No residue found for residue ID {resid}.")
-        elif len(selection_residue_names) > 1:
-            raise ValueError(f"Found multiple residues for residue ID {resid}.")
-        residue_names.append(selection_residue_names.pop())
-
-    return residue_names
+import logging
+from pathlib import Path
+from typing import List, Set, Union, Iterable, Tuple, Dict
+
+from openeye import oechem, oegrid, oeomega
+from scipy.spatial import cKDTree
+
+
+def read_smiles(smiles: str, add_hydrogens: bool = True) -> oechem.OEGraphMol:
+    """
+    Read molecule from a smiles string. Explicit hydrogens will be added by default.
+
+    Parameters
+    ----------
+    smiles: str
+        Smiles string.
+    add_hydrogens: bool
+        If explicit hydrogens should be added.
+
+    Returns
+    -------
+    molecule: oechem.OEGraphMol
+        A molecule as OpenEye molecules.
+
+    Raises
+    ------
+    ValueError
+        Could not interpret input SMILES.
+    """
+    ims = oechem.oemolistream()
+    ims.SetFormat(oechem.OEFormat_SMI)
+    ims.openstring(smiles)
+
+    molecules = []
+    for molecule in ims.GetOEMols():
+        if add_hydrogens:
+            oechem.OEAddExplicitHydrogens(molecule)
+        molecules.append(oechem.OEGraphMol(molecule))
+
+    if len(molecules) == 0:
+        raise ValueError("Could not interpret input SMILES.")
+
+    return molecules[0]
+
+
+def read_molecules(path: Union[str, Path], add_hydrogens: bool = False) -> List[oechem.OEGraphMol]:
+    """
+    Read molecules from a file. Explicit hydrogens will not be added by default.
+
+    Parameters
+    ----------
+    path: str, pathlib.Path
+        Path to molecule file.
+    add_hydrogens: bool
+        If explicit hydrogens should be added.
+
+    Returns
+    -------
+    molecules: list of oechem.OEGraphMol
+        A List of molecules as OpenEye molecules.
+
+    Raises
+    ------
+    ValueError
+        Given file does not contain valid molecules.
+    """
+    path = str(Path(path).expanduser().resolve())
+    suffix = path.split(".")[-1]
+    molecules = []
+    with oechem.oemolistream(path) as ifs:
+        if suffix == "pdb":
+            ifs.SetFlavor(
+                oechem.OEFormat_PDB,
+                oechem.OEIFlavor_PDB_Default
+                | oechem.OEIFlavor_PDB_DATA
+                | oechem.OEIFlavor_PDB_ALTLOC,
+            )
+        # add more flavors here if behavior should be different from `Default`
+        for molecule in ifs.GetOEGraphMols():
+            if add_hydrogens:
+                oechem.OEAddExplicitHydrogens(molecule)
+            molecules.append(oechem.OEGraphMol(molecule))
+
+    if len(molecules) == 0:
+        raise ValueError("Given file does not contain valid molecules.")
+
+    return molecules
+
+
+def read_electron_density(path: Union[str, Path]) -> oegrid.OESkewGrid:
+    """
+    Read electron density from a file.
+
+    Parameters
+    ----------
+    path: str, pathlib.Path
+        Path to electron density file.
+
+    Returns
+    -------
+    electron_density: oegrid.OESkewGrid or None
+        A List of molecules as OpenEye molecules.
+
+    Raises
+    ------
+    ValueError
+        Not a valid electron density file or wrong format. Only MTZ is currently supported.
+    """
+    path = str(Path(path).expanduser().resolve())
+    electron_density = oegrid.OESkewGrid()
+    # TODO: different map formats
+    if not oegrid.OEReadMTZ(path, electron_density, oegrid.OEMTZMapType_Fwt):
+        electron_density = None
+
+    if electron_density is None:
+        raise ValueError(
+            "Not a valid electron density file or wrong format. Only MTZ is currently supported."
+        )
+
+    return electron_density
+
+
+def write_molecules(molecules: List[oechem.OEMolBase], path: Union[str, Path]):
+    """
+    Save molecules to file.
+
+    Parameters
+    ----------
+    molecules: list of oechem.OEMolBase
+        A list of OpenEye molecules for writing.
+    path: str, pathlib.Path
+        File path for saving molecules.
+    """
+    path = str(Path(path).expanduser().resolve())
+    with oechem.oemolostream(path) as ofs:
+        for molecule in molecules:
+            oechem.OEWriteMolecule(ofs, molecule)
+
+    return
+
+
+def select_chain(molecule: oechem.OEMolBase, chain_id: str) -> oechem.OEMolBase:
+    """
+    Select a chain from an OpenEye molecule.
+
+    Parameters
+    ----------
+    molecule: oechem.OEMolBase
+        An OpenEye molecule holding a molecular structure.
+    chain_id: str
+        Chain identifier.
+
+    Returns
+    -------
+    selection: oechem.OEMolBase
+        An OpenEye molecule holding the selected chain.
+
+    Raises
+    ------
+    ValueError
+        No atoms were found with given chain id.
+    """
+    # do not change input mol
+    selection = molecule.CreateCopy()
+
+    # delete other chains
+    for atom in selection.GetAtoms():
+        residue = oechem.OEAtomGetResidue(atom)
+        if residue.GetChainID() != chain_id:
+            selection.DeleteAtom(atom)
+
+    # check if chain was actually present
+    if selection.NumAtoms() == 0:
+        raise ValueError("No atoms were found with given chain id.")
+
+    return selection
+
+
+def select_altloc(
+        molecule: oechem.OEMolBase,
+        altloc_id: str,
+        altloc_fallback: bool = True,
+) -> oechem.OEMolBase:
+    """
+    Select an alternate location from an OpenEye molecule.
+
+    Parameters
+    ----------
+    molecule: oechem.OEMolBase
+        An OpenEye molecule holding a molecular structure.
+    altloc_id: str
+        Alternate location identifier.
+    altloc_fallback: bool
+        If the alternate location with the highest occupancy should be used for residues that do
+        not contain the given alternate location identifier.
+
+    Returns
+    -------
+    selection: oechem.OEMolBase
+        An OpenEye molecule holding the selected alternate location.
+
+    Raises
+    ------
+    ValueError
+        No atoms were found with given altloc id.
+    """
+    # do not change input mol
+    selection = molecule.CreateCopy()
+
+    altloc_factory = oechem.OEAltLocationFactory(selection)
+    if altloc_fallback:
+        altloc_factory.MakePrimaryAltMol(selection)
+    altloc_was_present = False
+    for atom in altloc_factory.GetAltAtoms():
+        if altloc_factory.MakeAltMol(selection, atom, altloc_id):
+            altloc_was_present = True
+
+    # check if altloc id was actually present
+    if not altloc_was_present:
+        raise ValueError("No atoms were found with given altloc id.")
+
+    # remove alternate location identifiers
+    oechem.OEPerceiveResidues(
+        selection,
+        oechem.OEPreserveResInfo_All - oechem.OEPreserveResInfo_AlternateLocation
+    )
+
+    return selection
+
+
+def remove_non_protein(
+    molecule: oechem.OEMolBase,
+    exceptions: Union[None, List[str]] = None,
+    remove_water: bool = False,
+) -> oechem.OEMolBase:
+    """
+    Remove non-protein atoms from an OpenEye molecule. Water will be kept by default.
+
+    Parameters
+    ----------
+    molecule: oechem.OEMolBase
+        An OpenEye molecule holding a molecular structure.
+    exceptions: None or list of str
+        Exceptions that should not be removed.
+    remove_water: bool
+        If water should be removed.
+
+    Returns
+    -------
+    selection: oechem.OEMolBase
+        An OpenEye molecule holding the filtered structure.
+    """
+    non_standards_amino_acids = [  # Nagata 2014 (10.1093/bioinformatics/btu106)
+        "ABA", "CSO", "CSD", "CME", "OCS", "KCX", "LLP", "MLY", "M3L", "MSE", "PCA", "HYP", "SEP",
+        "TPO", "PTR"
+    ]
+    if exceptions is None:
+        exceptions = []
+    if remove_water is False:
+        exceptions.append("HOH")
+    exceptions += non_standards_amino_acids
+
+    # do not change input mol
+    selection = molecule.CreateCopy()
+
+    for atom in selection.GetAtoms():
+        residue = oechem.OEAtomGetResidue(atom)
+        if residue.IsHetAtom():
+            if residue.GetName() not in exceptions:
+                selection.DeleteAtom(atom)
+
+    return selection
+
+
+def delete_residue(
+        structure: oechem.OEMolBase,
+        chain_id: str,
+        residue_name: str,
+        residue_id: int
+) -> oechem.OEGraphMol:
+    """
+    Delete a residue from an OpenEye molecule.
+
+    Parameters
+    ---------
+    structure: oechem.OEMolBase
+        An OpenEye molecule with residue information.
+    chain_id: str
+        The chain id of the residue
+    residue_name: str
+        The residue name in three letter code.
+    residue_id: int
+        The residue id.
+
+    Returns
+    -------
+    : oechem.OEMolBase
+        The OpenEye molecule without the residue.
+
+    Raises
+    ------
+    ValueError
+        Defined residue was not found in given structure.
+    """
+    # do not change input structure
+    selection = structure.CreateCopy()
+
+    hier_view = oechem.OEHierView(selection)
+    hier_residue = hier_view.GetResidue(chain_id, residue_name, residue_id)
+
+    residue_was_present = False
+    for atom in hier_residue.GetAtoms():
+        selection.DeleteAtom(atom)
+        residue_was_present = True
+
+    if not residue_was_present:
+        raise ValueError("Defined residue was not found in given structure.")
+
+    return selection
+
+
+def get_expression_tags(
+        structure: oechem.OEMolBase,
+        labels: Iterable[str] = ("EXPRESSION TAG", "CLONING ARTIFACT"),
+) -> List[Dict]:
+    """
+    Get the chain id, residue name and residue id of residues in expression tags from a protein structure listed in the
+    PDB header section "SEQADV".
+
+    Parameters
+    ----------
+    structure: oechem.OEMolBase
+        An OpenEye molecule with associated PDB header section "SEQADV".
+    labels: Iterable of str
+        The 'SEQADV' labels defining expression tags. Default: ('EXPRESSION TAG', 'CLONING ARTIFACT').
+
+    Returns
+    -------
+    : list of dict
+        The chain id, residue name and residue id of residues in the expression tags.
+    """
+    # retrieve "SEQADV" records from PDB header
+    pdb_data_pairs = oechem.OEGetPDBDataPairs(structure)
+    seqadv_records = [datapair.GetValue() for datapair in pdb_data_pairs if datapair.GetTag() == "SEQADV"]
+    expression_tag_labels = [
+        seqadv_record
+        for seqadv_record in seqadv_records
+        if any(label in seqadv_record for label in labels)
+    ]
+
+    # collect expression tag residue information
+    expression_tag_residues = []
+    for label in expression_tag_labels:
+        expression_tag_residues.append(
+            {
+                "chain_id": label[10],
+                "residue_name": label[6:9],
+                "residue_id": int(label[12:16])
+            }
+        )
+
+    return expression_tag_residues
+
+
+def assign_caps(
+        structure: oechem.OEMolBase,
+        real_termini: Union[Iterable[int] or None] = None
+) -> oechem.OEMolBase:
+    """
+    Cap N and C termini of the given input structure. Real termini can be protected from capping
+    by providing the corresponding residue ids via the 'real_termini' argument.
+
+    Parameters
+    ----------
+    structure: oechem.OEMolBase
+        The OpenEye molecule holding the protein structure to cap.
+    real_termini: iterable of int or None
+        The biologically relevant real termini that should be prevented from capping.
+
+    Returns
+    -------
+    structure: oechem.OEMolBase
+        The OpenEye molecule holding the capped structure.
+    """
+    from openeye import oespruce
+
+    def _has_residue_number(atom, residue_numbers=real_termini):
+        """Returns True if atom matches any given residue number."""
+        residue = oechem.OEAtomGetResidue(atom)
+        return any(
+            [
+                True if residue.GetResidueNumber() == residue_number else False
+                for residue_number in residue_numbers
+            ]
+        )
+
+    # remove existing OXT atoms from non real termini, since they can prevent proper capping
+    predicate = oechem.OEIsHetAtom()
+    for atom in structure.GetAtoms():
+        if not predicate(atom):
+            if atom.GetName().strip() == "OXT":
+                if real_termini:
+                    # exclude real termini from deletion of OXT atoms
+                    residue = oechem.OEAtomGetResidue(atom)
+                    if not residue.GetResidueNumber() in real_termini:
+                        structure.DeleteAtom(atom)
+                else:
+                    structure.DeleteAtom(atom)
+
+    # cap all termini but biologically real termini
+    if real_termini:
+        oespruce.OECapTermini(structure, oechem.PyAtomPredicate(_has_residue_number))
+    else:
+        oespruce.OECapTermini(structure)
+
+    # fix backbone, i.e. add missing OXT atoms
+    oechem.OEClearPDBData(structure)  # prevent modeling based on PDB header
+    structure_metadata = oespruce.OEStructureMetadata()
+    design_unit_options = oespruce.OEMakeDesignUnitOptions()
+    design_unit_options.GetPrepOptions().GetBuildOptions().SetCapCTermini(False)  # no capping
+    design_unit_options.GetPrepOptions().GetBuildOptions().SetCapNTermini(False)  # no capping
+    design_unit_options.GetPrepOptions().SetProtonate(False)  # add hydrogens later
+    design_unit = list(
+        oespruce.OEMakeBioDesignUnits(structure, structure_metadata, design_unit_options)
+    )[0]
+    oespruce.OEFixBackbone(design_unit)  # fix backbone (only available for design units)
+    design_unit.GetComponents(structure, oechem.OEDesignUnitComponents_All)
+
+    # add hydrogens to newly modeled atoms
+    place_hydrogens_options = oechem.OEPlaceHydrogensOptions()
+    place_hydrogens_options.SetBypassPredicate(oechem.OENotAtom(oespruce.OEIsModeledAtom()))
+    oechem.OEPlaceHydrogens(structure, place_hydrogens_options)
+
+    # delete lonely hydrogens, e.g. 4f8o
+    for atom in structure.GetAtoms():
+        if atom.GetDegree() == 0:
+            if atom.GetAtomicNum() == 1:
+                structure.DeleteAtom(atom)
+
+    return structure
+
+
+def prepare_structure(
+        structure: oechem.OEMolBase,
+        has_ligand: bool = False,
+        electron_density: Union[oegrid.OESkewGrid, None] = None,
+        loop_db: Union[str, None] = None,
+        ligand_name: Union[str, None] = None,
+        chain_id: Union[str, None] = None,
+        alternate_location: Union[str, None] = None,
+        cap_termini: bool = True,
+        real_termini: Union[List[int], None] = None,
+) -> oechem.OEDesignUnit:
+    """
+    Prepare an OpenEye molecule holding a protein ligand complex for docking.
+
+    Parameters
+    ----------
+    structure: oechem.OEMolBase
+        An OpenEye molecule holding a structure with protein and optionally a ligand.
+    has_ligand: bool
+        If structure contains a ligand that should be used in design unit generation.
+    electron_density: oegrid.OESkewGrid
+        An OpenEye grid holding the electron density.
+    loop_db: str or None
+        Path to OpenEye Spruce loop database. You can request a copy at
+        https://www.eyesopen.com/database-downloads. A testing subset (3TPP) is available
+        at https://docs.eyesopen.com/toolkits/python/sprucetk/examples_make_design_units.html.
+    ligand_name: str or None
+        The name of the ligand located in the binding pocket of interest.
+    chain_id: str or None
+        The chain id of interest. If chain id is None, best chain will be selected according to OESpruce.
+    alternate_location: str or None
+        The alternate location of interest. If alternate location is None, best alternate location will be selected
+        according to OEChem.
+    cap_termini: bool
+        If termini should be capped with ACE and NME.
+    real_termini: list of int or None
+        Residue numbers of biologically real termini will not be capped with ACE and NME.
+
+    Returns
+    -------
+    design_unit: oechem.OEDesignUnit
+        An OpenEye design unit holding the prepared structure with the highest quality among all identified design
+        units.
+
+    Raises
+    ------
+    ValueError
+        No design unit found with given chain ID, ligand name and alternate location.
+    """
+    from openeye import oespruce
+
+    def _contains_chain(design_unit, chain_id):
+        """Returns True if the design unit contains protein residues with given chain ID."""
+        protein = oechem.OEGraphMol()
+        design_unit.GetProtein(protein)
+        hier_view = oechem.OEHierView(protein)
+        for hier_chain in hier_view.GetChains():
+            if hier_chain.GetChainID() == chain_id:
+                return True
+        return False
+
+    def _update_ligand(design_unit, resname, chain_id):
+        """Update ligand of the design unit."""
+        chain_ids = []
+        if not chain_id:  # get chain ID(s) from protein
+            protein = oechem.OEGraphMol()
+            design_unit.GetProtein(protein)
+            hier_view = oechem.OEHierView(protein)
+            for hier_chain in hier_view.GetChains():
+                chain_ids.append(hier_chain.GetChainID())
+        else:
+            chain_ids.append(chain_id)
+
+        components = oechem.OEGraphMol()
+        design_unit.GetComponents(components, oechem.OEDesignUnitComponents_All)
+        components = split_molecule_components(components)
+        for component in components:
+            residue = oechem.OEAtomGetResidue(component.GetAtoms().next())
+            if residue.GetName() == resname:
+                if residue.GetChainID() in chain_ids:
+                    oechem.OEUpdateDesignUnit(
+                        design_unit, component, oechem.OEDesignUnitComponents_Ligand
+                    )
+                    return True
+
+        return False
+
+    def _contains_ligand(design_unit, resname, chain_id):
+        """
+        Returns True if the design unit contains a ligand with given residue name and chain ID.
+        """
+        ligand = oechem.OEGraphMol()
+        design_unit.GetLigand(ligand)
+        hier_view = oechem.OEHierView(ligand)
+        for hier_residue in hier_view.GetResidues():
+            if hier_residue.GetResidueName() == resname:
+                if chain_id:
+                    if hier_residue.GetOEResidue().GetChainID() == chain_id:
+                        return True
+                else:
+                    return True
+
+        if _update_ligand(design_unit, resname, chain_id):  # e.g. ANP of 3sls
+            return True
+
+        return False
+
+    # delete expression tags
+    expression_tags = get_expression_tags(structure)
+    for expression_tag in expression_tags:
+        try:
+            structure = delete_residue(
+                structure,
+                chain_id=expression_tag["chain_id"],
+                residue_name=expression_tag["residue_name"],
+                residue_id=expression_tag["residue_id"],
+            )
+        except ValueError:
+            pass  # wrong chain or not resolved
+
+    # delete short protein segments, which make the alignment error prone
+    structure = delete_short_protein_segments(structure)
+
+    # select alternate location
+    if alternate_location:
+        structure = select_altloc(structure, alternate_location)
+
+    structure_metadata = oespruce.OEStructureMetadata()
+    design_unit_options = oespruce.OEMakeDesignUnitOptions()
+    # turn off superposition
+    design_unit_options.SetSuperpose(False)
+    # set minimal number of ligand atoms to 5, e.g. a 5-membered ring fragment
+    design_unit_options.GetSplitOptions().SetMinLigAtoms(5)
+    # also consider alternate locations outside binding pocket, important for later filtering
+    design_unit_options.GetPrepOptions().GetEnumerateSitesOptions().SetCollapseNonSiteAlts(False)
+    # alignment options, only matches are important
+    design_unit_options.GetPrepOptions().GetBuildOptions().GetLoopBuilderOptions().SetSeqAlignMethod(
+        oechem.OESeqAlignmentMethod_Identity
+    )
+    design_unit_options.GetPrepOptions().GetBuildOptions().GetLoopBuilderOptions().SetSeqAlignGapPenalty(-1)
+    design_unit_options.GetPrepOptions().GetBuildOptions().GetLoopBuilderOptions().SetSeqAlignExtendPenalty(0)
+    # capping options, capping done separately if `real_termini` given
+    if not cap_termini or real_termini:
+        design_unit_options.GetPrepOptions().GetBuildOptions().SetCapCTermini(False)
+        design_unit_options.GetPrepOptions().GetBuildOptions().SetCapNTermini(False)
+    # provide path to loop database
+    if loop_db is not None:
+        from pathlib import Path
+
+        loop_db = str(Path(loop_db).expanduser().resolve())
+        design_unit_options.GetPrepOptions().GetBuildOptions().GetLoopBuilderOptions().SetLoopDBFilename(
+            loop_db
+        )
+
+    # make design units
+    if has_ligand:
+        if electron_density is None:
+            design_units = list(
+                oespruce.OEMakeDesignUnits(
+                    structure, structure_metadata, design_unit_options
+                )
+            )
+        else:
+            design_units = list(
+                oespruce.OEMakeDesignUnits(
+                    structure, electron_density, structure_metadata, design_unit_options
+                )
+            )
+    else:
+        design_units = list(
+            oespruce.OEMakeBioDesignUnits(
+                structure, structure_metadata, design_unit_options
+            )
+        )
+
+    # filter design units for ligand of interest
+    if ligand_name is not None:
+        logging.debug(
+            f"Filtering design units for ligand with name {ligand_name} and chain ID {chain_id}..."
+        )
+        design_units = [
+            design_unit
+            for design_unit in design_units
+            if _contains_ligand(design_unit, ligand_name, chain_id)
+        ]
+
+    # filter design units for chain of interest
+    if chain_id is not None:
+        logging.debug(f"Filtering design units for chain with ID {chain_id} ...")
+        design_units = [
+            design_unit
+            for design_unit in design_units
+            if _contains_chain(design_unit, chain_id)
+        ]
+
+    if len(design_units) == 0:
+        raise ValueError("No design unit found with given chain ID, ligand name and alternate location.")
+    else:
+        design_unit = design_units[0]
+
+    # assign ACE and NME caps except for real termini
+    if cap_termini and real_termini:
+        impl = design_unit.GetImpl()
+        protein = impl.GetProtein()
+        assign_caps(protein, real_termini)
+
+    return design_unit
+
+
+def prepare_complex(
+        protein_ligand_complex: oechem.OEMolBase,
+        electron_density: Union[oegrid.OESkewGrid, None] = None,
+        loop_db: Union[str, None] = None,
+        ligand_name: Union[str, None] = None,
+        chain_id: Union[str, None] = None,
+        alternate_location: Union[str, None] = None,
+        cap_termini: bool = True,
+        real_termini: Union[List[int], None] = None,
+) -> oechem.OEDesignUnit:
+    """
+    Prepare an OpenEye molecule holding a protein ligand complex for docking.
+
+    Parameters
+    ----------
+    protein_ligand_complex: oechem.OEMolBase
+        An OpenEye molecule holding a structure with protein and ligand.
+    electron_density: oegrid.OESkewGrid
+        An OpenEye grid holding the electron density.
+    loop_db: str or None
+        Path to OpenEye Spruce loop database.
+    ligand_name: str or None
+        The name of the ligand located in the binding pocket of interest.
+    chain_id: str or None
+        The chain id of interest. If chain id is None, best chain will be selected according to OESpruce.
+    alternate_location: str or None
+        The alternate location of interest. If alternate location is None, best alternate location will be selected
+        according to OEChem.
+    cap_termini: bool
+        If termini should be capped with ACE and NME.
+    real_termini: list of int or None
+        Residue numbers of biologically real termini will not be capped with ACE and NME.
+
+    Returns
+    -------
+    design_unit: oechem.OEDesignUnit
+        An OpenEye design unit holding the prepared structure with the highest quality among all identified design
+        units.
+
+    Raises
+    ------
+    ValueError
+        No design unit found with given chain ID, ligand name and alternate location.
+    """
+    return prepare_structure(
+        structure=protein_ligand_complex,
+        has_ligand=True,
+        electron_density=electron_density,
+        loop_db=loop_db,
+        ligand_name=ligand_name,
+        chain_id=chain_id,
+        alternate_location=alternate_location,
+        cap_termini=cap_termini,
+        real_termini=real_termini,
+    )
+
+
+def prepare_protein(
+        protein: oechem.OEMolBase,
+        loop_db: Union[str, None] = None,
+        chain_id: Union[str, None] = None,
+        alternate_location: Union[str, None] = None,
+        cap_termini: bool = True,
+        real_termini: Union[List[int], None] = None,
+) -> oechem.OEDesignUnit:
+    """
+    Prepare an OpenEye molecule holding a protein structure for docking.
+
+    Parameters
+    ----------
+    protein: oechem.OEMolBase
+        An OpenEye molecule holding a structure with protein.
+    loop_db: str
+        Path to OpenEye Spruce loop database.
+    chain_id: str or None
+        The chain id of interest. If chain id is None, best chain will be selected according to OESpruce.
+    alternate_location: str or None
+        The alternate location of interest. If alternate location is None, best alternate location will be selected
+        according to OEChem.
+    cap_termini: bool
+        If termini should be capped with ACE and NME.
+    real_termini: list of int or None
+        Residue numbers of biologically real termini will not be capped with ACE and NME.
+
+    Returns
+    -------
+    design_unit: oechem.OEDesignUnit or None
+        An OpenEye design unit holding the prepared structure with the highest quality among all identified design
+        units.
+
+    Raises
+    ------
+    ValueError
+        No design unit found with given chain ID, ligand name and alternate location.
+    """
+    return prepare_structure(
+        structure=protein,
+        loop_db=loop_db,
+        chain_id=chain_id,
+        alternate_location=alternate_location,
+        cap_termini=cap_termini,
+        real_termini=real_termini,
+    )
+
+
+def generate_tautomers(
+        molecule: Union[oechem.OEMolBase, oechem.OEMCMolBase],
+        max_generate: int = 4096,
+        max_return: int = 16,
+        pKa_norm: bool = True,
+) -> List[Union[oechem.OEMolBase, oechem.OEMCMolBase]]:
+    """
+    Generate reasonable tautomers of a given molecule.
+
+    Parameters
+    ----------
+    molecule: oechem.OEMolBase or oechem.OEMCMolBase
+        An OpenEye molecule.
+    max_generate: int
+        Maximal number of tautomers to generate.
+    max_return: int
+        Maximal number of tautomers to return.
+    pKa_norm: bool
+        Assign the predominant ionization state at pH ~7.4.
+
+    Returns
+    -------
+    tautomers: list of oechem.OEMolBase or oechem.OEMCMolBase
+        A list of OpenEye molecules holding the tautomers.
+    """
+    from openeye import oequacpac
+
+    tautomer_options = oequacpac.OETautomerOptions()
+    tautomer_options.SetMaxTautomersGenerated(max_generate)
+    tautomer_options.SetMaxTautomersToReturn(max_return)
+    tautomer_options.SetMaxSearchTime(60)
+    tautomer_options.SetRankTautomers(True)
+    tautomer_options.SetCarbonHybridization(True)
+    tautomer_options.SetMaxZoneSize(50)
+    tautomer_options.SetApplyWarts(True)
+    tautomers = [
+        tautomer for tautomer
+        in oequacpac.OEGetReasonableTautomers(
+            molecule, tautomer_options, pKa_norm
+        )
+    ]  # ToDo: report unexpected behavior, with pKa_norm set False, positively charged imidazole become neutral
+    return tautomers
+
+
+def generate_enantiomers(
+        molecule: oechem.OEMolBase,
+        max_centers: int = 12,
+        force_flip: bool = False,
+        enumerate_nitrogens: bool = True,
+) -> List[oechem.OEMolBase]:
+    """
+    Generate enantiomers of a given molecule.
+
+    Parameters
+    ----------
+    molecule: oechem.OEMolBase
+        An OpenEye molecule.
+    max_centers: int
+        The maximal number of stereo centers to enumerate.
+    force_flip: bool
+        If specified stereo centers should be enumerated.
+    enumerate_nitrogens: bool
+        If nitrogens with invertible pyramidal geometry should be enumerated.
+
+    Returns
+    -------
+    enantiomers: list of oechem.OEMolBase
+        A list of OpenEye molecules holding the enantiomers.
+    """
+    flipper_options = oeomega.OEFlipperOptions()
+    flipper_options.SetMaxCenters(max_centers)
+    flipper_options.SetEnumSpecifiedStereo(force_flip)
+    flipper_options.SetEnumNitrogen(enumerate_nitrogens)
+    flipper_options.SetWarts(True)
+
+    enantiomers = [
+        enantiomer for enantiomer
+        in oeomega.OEFlipper(molecule, flipper_options)
+    ]
+    return enantiomers
+
+
+def generate_conformations(
+        molecule: oechem.OEMolBase,
+        options: oeomega.OEOmegaOptions = oeomega.OEOmegaOptions(oeomega.OEOmegaSampling_Classic)
+) -> oechem.OEMCMolBase:
+    """
+    Generate conformations of a given molecule.
+
+    Parameters
+    ----------
+    molecule: oechem.OEMolBase
+        An OpenEye molecule.
+    options: oeomega.OEOmegaOptions, default=oeomega.OEOmegaOptions(oeomega.OEOmegaSampling_Classic)
+        Options for generating conformations. If the given molecule is a macrocycle only the
+        maximal number of conformations will be changed from the defaults defined in
+        `oeomega.OEMacrocycleOmegaOptions()`.
+
+    Returns
+    -------
+    conformations: oechem.OEMCMolBase
+        An OpenEye multi-conformer molecule holding the generated conformations.
+    """
+    if oeomega.OEIsMacrocycle(molecule):
+        omega_options = oeomega.OEMacrocycleOmegaOptions()
+        # check if range is specified, e.g. via oeomega.OEOmegaSampling_Pose
+        conformation_range = options.GetMaxConfRange()
+        if len(conformation_range) > 0:
+            omega_options.SetMaxConfs(conformation_range[-1])
+        else:
+            omega_options.SetMaxConfs(options.GetMaxConfs())
+        omega = oeomega.OEMacrocycleOmega(omega_options)
+    else:
+        omega = oeomega.OEOmega(options)
+
+    conformations = oechem.OEMol(molecule)
+    omega.Build(conformations)
+
+    return conformations
+
+
+def generate_reasonable_conformations(
+        molecule: oechem.OEMolBase,
+        options: oeomega.OEOmegaOptions = oeomega.OEOmegaOptions(oeomega.OEOmegaSampling_Classic),
+        pKa_norm: bool = True,
+) -> List[oechem.OEMCMolBase]:
+    """
+    Generate conformations of reasonable enantiomers and tautomers of a given molecule.
+
+    Parameters
+    ----------
+    molecule: oechem.OEMolBase
+        An OpenEye molecule.
+    options: oeomega.OEOmegaOptions, default=oeomega.OEOmegaOptions(oeomega.OEOmegaSampling_Classic)
+        Options for generating conformations. If the given molecule is a macrocycle only the
+        maximal number of conformations will be changed from the defaults defined in
+        `oeomega.OEMacrocycleOmegaOptions()`.
+    pKa_norm: bool
+        Assign the predominant ionization state at pH ~7.4.
+
+    Returns
+    -------
+    conformations_ensemble: list of oechem.OEMCMolBase
+        A list of OpenEye multi-conformer molecules.
+    """
+    import itertools
+
+    tautomers = generate_tautomers(molecule, pKa_norm=pKa_norm)
+    enantiomers = [generate_enantiomers(tautomer) for tautomer in tautomers]
+    conformations_ensemble = [
+        generate_conformations(enantiomer, options)
+        for enantiomer in itertools.chain.from_iterable(enantiomers)
+    ]
+    return conformations_ensemble
+
+
+def overlay_molecules(
+        reference_molecule: oechem.OEMolBase,
+        fit_molecule: oechem.OEMCMolBase,
+) -> (float, List[oechem.OEGraphMol]):
+    """
+    Overlay a multi-conformer molecule to a single-conformer molecule and calculate the TanimotoCombo score.
+
+    Parameters
+    ----------
+    reference_molecule: oechem.OEMolBase
+        An OpenEye molecule holding a single conformation of the reference molecule for overlay.
+    fit_molecule: oechem.OEMCMolBase
+        An OpenEye multi-conformer molecule holding the conformations of a molecule to fit during overlay.
+
+    Returns
+    -------
+    : float, list of oechem.OEGraphMol
+        The TanimotoCombo score and the OpenEye molecules of the best overlay
+    """
+    from openeye import oeshape
+
+    # prepare molecules for overlay
+    prep = oeshape.OEOverlapPrep()
+    prep.Prep(reference_molecule)
+    prep.Prep(fit_molecule)
+
+    # perform overlay
+    overlay = oeshape.OEOverlay()
+    overlay.SetupRef(reference_molecule)
+    score = oeshape.OEBestOverlayScore()
+    overlay.BestOverlay(score, fit_molecule, oeshape.OEHighestTanimoto())
+
+    # collect results
+    best_overlay = [reference_molecule]
+    fit_molecule = oechem.OEGraphMol(
+        fit_molecule.GetConf(oechem.OEHasConfIdx(score.GetFitConfIdx()))
+    )
+    score.Transform(fit_molecule)
+    best_overlay.append(fit_molecule)
+
+    return score.GetTanimotoCombo(), best_overlay
+
+
+def enumerate_isomeric_smiles(molecule: oechem.OEMolBase) -> Set[str]:
+    """
+    Enumerate reasonable isomeric SMILES representations of a given OpenEye molecule.
+
+    Parameters
+    ----------
+    molecule: oechem.OEMolBase
+        An OpenEye molecule.
+
+    Returns
+    -------
+    smiles_set: set of str
+        A set of reasonable isomeric SMILES strings.
+    """
+    import itertools
+
+    tautomers = generate_tautomers(molecule)
+    enantiomers = [generate_enantiomers(tautomer) for tautomer in tautomers]
+    smiles_set = set(
+        [
+            oechem.OEMolToSmiles(enantiomer)
+            for enantiomer in itertools.chain.from_iterable(enantiomers)
+        ]
+    )
+    return smiles_set
+
+
+def are_identical_molecules(
+        molecule1: oechem.OEMolBase,
+        molecule2: oechem.OEMolBase
+) -> bool:
+    """
+    Check if two OpenEye molecules are identical.
+
+    Parameters
+    ----------
+    molecule1: oechem.OEMolBase
+        The first OpenEye molecule.
+    molecule2: oechem.OEMolBase
+        The second OpenEye molecule.
+
+    Returns
+    -------
+    : bool
+        True if identical molecules, else False.
+    """
+    isomeric_smiles_set1 = enumerate_isomeric_smiles(molecule1)
+    isomeric_smiles_set2 = enumerate_isomeric_smiles(molecule2)
+
+    if len(isomeric_smiles_set1 & isomeric_smiles_set2) == 0:
+        return False
+    else:
+        return True
+
+
+def get_sequence(structure: oechem.OEMolBase) -> str:
+    """
+    Get the amino acid sequence with one letter characters of an OpenEye molecule.
+    All residues not perceived as standard amino acid will receive the character 'X'.
+
+    Parameters
+    ----------
+    structure: oechem.OEMolBase
+        An OpenEye molecule.
+
+    Returns
+    -------
+    sequence: str
+        The amino acid sequence with one letter characters.
+    """
+    sequence = []
+
+    hv = oechem.OEHierView(structure)
+    for hier_residue in hv.GetResidues():
+        residue = hier_residue.GetOEResidue()
+        if oechem.OEIsStandardProteinResidue(residue) and not residue.IsHetAtom():
+            sequence.append(
+                oechem.OEGetAminoAcidCode(
+                    oechem.OEGetResidueIndex(residue.GetName().strip())
+                )
+            )
+        else:
+            sequence.append("X")
+
+    sequence = "".join(sequence)
+
+    return sequence
+
+
+def get_structure_sequence_alignment(
+        structure: oechem.OEMolBase,
+        sequence: str
+) -> Tuple[str, str]:
+    """
+    Generate an alignment between a protein structure and an amino acid sequence. The provided protein structure should
+    only contain protein residues to prevent unexpected behavior. Also, this alignment was optimized for highly similar
+    sequences, i.e. only few mutations, deletions and insertions. Non protein residues will be marked with "X".
+
+    Parameters
+    ----------
+    structure: oechem.OEMolBase
+        An OpenEye molecule holding a protein structure.
+    sequence: str
+        A one letter amino acid sequence.
+
+    Returns
+    -------
+    structure_sequence_aligned: str
+        The aligned protein structure sequence with gaps denoted as "-".
+    sequence_aligned: str
+        The aligned amino acid sequence with gaps denoted as "-".
+    """
+    import re
+
+    from Bio import pairwise2
+
+    def _connected_residues(residue1, residue2):
+        """Check if OEResidues are connected."""
+        for atom1 in residue1.GetAtoms():
+            for atom2 in residue2.GetAtoms():
+                if atom1.GetBond(atom2):
+                    return True
+        return False
+
+    # align template and target sequences
+    target_sequence = get_sequence(structure)
+    sequence_aligned, structure_sequence_aligned = pairwise2.align.globalxs(
+        sequence,
+        target_sequence,
+        open=-1,
+        extend=0
+    )[0][:2]
+
+    # correct alignments involving gaps
+    hierview = oechem.OEHierView(structure)
+    structure_residues = list(hierview.GetResidues())
+    gaps = re.finditer("[^-][-]+[^-]", structure_sequence_aligned)
+    for gap in gaps:
+        gap_start = gap.start() - structure_sequence_aligned[:gap.start() + 1].count("-")
+        start_residue = structure_residues[gap_start - 1]
+        end_residue = structure_residues[gap_start]
+        gap_sequence = sequence_aligned[gap.start():gap.end() - 2]
+        # check for connected residues, which could indicate a wrong alignment
+        # e.g. ABEDEFG     ABEDEFG
+        #      ABE--FG <-> AB--EFG
+        if _connected_residues(structure_residues[gap_start],
+                               structure_residues[gap_start + 1]):
+            # check if gap involves last residue but is connected
+            if gap.end() == len(structure_sequence_aligned):
+                structure_sequence_aligned = (
+                        structure_sequence_aligned[:gap.start() + 1] +
+                        gap.group()[1:][::-1] +
+                        structure_sequence_aligned[gap.end():]
+                )
+            else:
+                # check two ways to invert gap
+                if not _connected_residues(structure_residues[gap_start - 1],
+                                           structure_residues[gap_start]):
+                    # i.e. ABEDEFG     ABEDEFG
+                    #      ABE--FG --> AB--EFG
+                    structure_sequence_aligned = (
+                            structure_sequence_aligned[:gap.start()] +
+                            gap.group()[:-1][::-1] +
+                            structure_sequence_aligned[gap.end() - 1:]
+                    )
+                elif not _connected_residues(structure_residues[gap_start + 1],
+                                             structure_residues[gap_start + 2]):
+                    # i.e. ABEDEFG     ABEDEFG
+                    #      AB--EFG --> AB--EFG
+                    structure_sequence_aligned = (
+                            structure_sequence_aligned[:gap.start() + 1] +
+                            gap.group()[1:][::-1] +
+                            structure_sequence_aligned[gap.end():]
+                    )
+                else:
+                    # i.e. ABEDEFG     ABEDEFG
+                    #      AB**EFG --> AB--EFG
+                    logging.debug(
+                        f"Alignment contains insertion with sequence {gap_sequence}" +
+                        f" between bonded residues {start_residue.GetResidueNumber()}" +
+                        f" and {end_residue.GetResidueNumber()}, " +
+                        "keeping original alignment ..."
+                    )
+                    continue
+            logging.debug("Corrected sequence gap ...")
+
+    return structure_sequence_aligned, sequence_aligned
+
+
+def apply_deletions(
+        target_structure: oechem.OEMolBase,
+        template_sequence: str,
+        delete_n_anchors: int = 2,
+) -> oechem.OEMolBase:
+    """
+    Apply deletions to a protein structure according to an amino acid sequence. The provided protein structure should
+    only contain protein residues to prevent unexpected behavior.
+
+    Parameters
+    ----------
+    target_structure: oechem.OEMolBase
+        An OpenEye molecule holding a protein structure for which deletions should be applied.
+    template_sequence: str
+        A template one letter amino acid sequence, which holds potential deletions when compared to the target
+        structure sequence.
+    delete_n_anchors: int
+        Specify how many anchoring residues should be deleted at each side of the deletion. Important if connecting
+        anchoring residues after deletion is intended, e.g. via apply_insertion. Only affects deletions in the middle
+        of a sequence, not at the end or the beginning.
+
+    Returns
+    -------
+    structure_with_deletions: oechem.OEMolBase
+        An OpenEye molecule holding the protein structure with applied deletions.
+
+    Raises
+    ------
+    ValueError
+        Negative values are not allowed for 'delete_n_anchors'.
+    """
+    import re
+
+    if delete_n_anchors < 0:
+        raise ValueError("Negative values are not allowed for 'delete_n_anchors'.")
+
+    # do not change input structure
+    structure_with_deletions = target_structure.CreateCopy()
+
+    # align template and target sequences
+    target_sequence_aligned, template_sequence_aligned = get_structure_sequence_alignment(
+        structure_with_deletions, template_sequence
+    )
+    logging.debug(f"Template sequence:\n{template_sequence_aligned}")
+    logging.debug(f"Target sequence:\n{target_sequence_aligned}")
+    hierview = oechem.OEHierView(structure_with_deletions)
+    structure_residues = list(hierview.GetResidues())
+    insertions = re.finditer(
+        "^[-]+|[^-]{" + str(delete_n_anchors) + "}[-]+[^-]{" + str(delete_n_anchors) + "}|[-]+$",
+        template_sequence_aligned
+    )
+    for insertion in insertions:
+        insertion_start = insertion.start() - target_sequence_aligned[:insertion.start()].count("-")
+        insertion_end = insertion.end() - target_sequence_aligned[:insertion.end()].count("-")
+        insertion_residues = structure_residues[insertion_start:insertion_end]
+        logging.debug(f"Found insertion! Deleting residues "
+                      f"{insertion_residues[0].GetResidueNumber()}-"
+                      f"{insertion_residues[-1].GetResidueNumber()} ...")
+        # delete atoms
+        for insertion_residue in insertion_residues:
+            for atom in insertion_residue.GetAtoms():
+                structure_with_deletions.DeleteAtom(atom)
+
+    return structure_with_deletions
+
+
+def apply_insertions(
+        target_structure: oechem.OEMolBase,
+        template_sequence: str,
+        loop_db: Union[str, Path],
+        ligand: Union[oechem.OEMolBase, None] = None,
+) -> oechem.OEMolBase:
+    """
+    Apply insertions to a protein structure according to an amino acid sequence. The provided protein structure should
+    only contain protein residues to prevent unexpected behavior.
+
+    Parameters
+    ----------
+    target_structure: oechem.OEMolBase
+        An OpenEye molecule holding a protein structure for which insertions should be applied.
+    template_sequence: str
+        A template one letter amino acid sequence, which holds potential insertions when compared to the target
+        structure sequence.
+    loop_db: str or Path
+        The path to the loop database used by OESpruce to model missing loops.
+    ligand: oechem.OEMolBase or None, default=None
+        An OpenEye molecule that should be checked for heavy atom clashes with built insertions.
+
+    Returns
+    -------
+    structure_with_insertions: oechem.OEMolBase
+        An OpenEye molecule holding the protein structure with applied insertions.
+    """
+    import re
+
+    from openeye import oespruce
+
+    def _disconnect_residues(protein, residue1, residue2):
+        """Break the bond connecting two protein residues."""
+        _is_backbone = oechem.OEIsBackboneAtom()
+        for atom in residue1.GetAtoms():
+            if _is_backbone(atom):
+                for bond in atom.GetBonds():
+                    bonded_atoms = [bond.GetBgn(), bond.GetEnd()]
+                    for bonded_atom in bonded_atoms:
+                        bonded_residue = oechem.OEAtomGetResidue(bonded_atom)
+                        if bonded_residue.GetResidueNumber() == residue2.GetResidueNumber():
+                            logging.debug(
+                                "Breaking bond between residues " +
+                                f"{residue1.GetResidueNumber()} and " +
+                                f"{residue2.GetResidueNumber()}"
+                            )
+                            protein.DeleteBond(bond)
+        return protein
+
+    # do not change input structures
+    structure_with_insertions = target_structure.CreateCopy()
+    if ligand is not None:
+        ligand_heavy_atoms = ligand.CreateCopy()
+        oechem.OESuppressHydrogens(ligand_heavy_atoms)
+
+    sidechain_options = oespruce.OESidechainBuilderOptions()
+    loop_options = oespruce.OELoopBuilderOptions()
+    loop_options.SetOptimizationMaxLoops(25)
+    loop_db = str(Path(loop_db).expanduser().resolve())
+    loop_options.SetLoopDBFilename(loop_db)
+    # the hierarchy view is more stable if reinitialized after each change
+    # https://docs.eyesopen.com/toolkits/python/oechemtk/biopolymers.html#a-hierarchy-view
+    while True:
+        reinitialize = False
+        # align template and target sequences
+        target_sequence_aligned, template_sequence_aligned = get_structure_sequence_alignment(
+            structure_with_insertions, template_sequence)
+        logging.debug(f"Template sequence:\n{template_sequence_aligned}")
+        logging.debug(f"Target sequence:\n{target_sequence_aligned}")
+        hierview = oechem.OEHierView(structure_with_insertions)
+        structure_residues = list(hierview.GetResidues())
+        gaps = list(re.finditer("[^-][-]+[^-]", target_sequence_aligned))
+        gaps = sorted(gaps, key=lambda match: len(match.group()))
+        for gap in gaps:
+            gap_start = gap.start() - target_sequence_aligned[:gap.start() + 1].count("-")
+            start_residue = structure_residues[gap_start]
+            end_residue = structure_residues[gap_start + 1]
+            gap_sequence = template_sequence_aligned[gap.start() + 1:gap.end() - 1]
+            loop_conformations = oechem.OEMol()
+            logging.debug(f"Trying to build loop {gap_sequence} " +
+                          f"between residues {start_residue.GetResidueNumber()}" +
+                          f" and {end_residue.GetResidueNumber()} ...")
+            # build loop and reinitialize if successful
+            if oespruce.OEBuildSingleLoop(
+                    loop_conformations,
+                    structure_with_insertions,
+                    gap_sequence,
+                    start_residue.GetOEResidue(),
+                    end_residue.GetOEResidue(),
+                    sidechain_options,
+                    loop_options
+            ):
+                logging.debug("Successfully built loop conformations!")
+                for i, loop_conformation in enumerate(loop_conformations.GetConfs()):
+                    # loop modeling from OESpruce can lead to ring penetration, e.g. 3bel
+                    # the next step tries to fix those issues
+                    loop_conformation = oechem.OEGraphMol(loop_conformation)
+                    loop_conformation = delete_clashing_sidechains(loop_conformation)
+                    oespruce.OEBuildSidechains(loop_conformation)
+                    clashes = len(oespruce.OEGetPartialResidues(loop_conformation))
+                    if ligand is not None:  # check for clashes with ligand
+                        loop_conformation_heavy_atoms = loop_conformation.CreateCopy()
+                        oechem.OESuppressHydrogens(loop_conformation_heavy_atoms)
+                        clashes += len(list(
+                            oechem.OEGetNearestNbrs(
+                                loop_conformation_heavy_atoms,
+                                ligand_heavy_atoms, 2
+                            )
+                        ))
+                    if clashes == 0:
+                        # break conformation evaluation
+                        structure_with_insertions = loop_conformation
+                        reinitialize = True
+                        break
+                    logging.debug(
+                        f"Generated loop conformation {i} contains not fixable severe clashes, trying next!"
+                    )
+            if reinitialize:
+                # break and reinitialize
+                break
+            else:
+                logging.debug("Failed building loop without clashes, skipping insertion!")
+                # break bond between residues next to insertion
+                # important if an isoform specific insertion failed
+                structure_with_insertions = _disconnect_residues(
+                    structure_with_insertions,
+                    start_residue,
+                    end_residue
+                )
+        # leave while loop
+        if not reinitialize:
+            break
+
+    # add hydrogen to newly modeled residues
+    options = oechem.OEPlaceHydrogensOptions()
+    options.SetBypassPredicate(oechem.OENotAtom(oespruce.OEIsModeledAtom()))
+    oechem.OEPlaceHydrogens(structure_with_insertions, options)
+
+    # order residues and atoms
+    oechem.OEPDBOrderAtoms(structure_with_insertions)
+
+    return structure_with_insertions
+
+
+def apply_mutations(
+        target_structure: oechem.OEMolBase,
+        template_sequence: str,
+        fallback_delete: bool = True,
+) -> oechem.OEMolBase:
+    """
+    Mutate a protein structure according to an amino acid sequence. The provided protein structure should only contain
+    protein residues to prevent unexpected behavior. Residues that could not be mutated will be deleted by default.
+
+    Parameters
+    ----------
+    target_structure: oechem.OEMolBase
+        An OpenEye molecule holding a protein structure to mutate.
+    template_sequence: str
+        A template one letter amino acid sequence, which holds potential mutations when compared to the target
+        structure sequence.
+    fallback_delete: bool
+        If the residue should be deleted if it could not be mutated.
+
+    Returns
+    -------
+     : oechem.OEMolBase
+        An OpenEye molecule holding the mutated protein structure.
+
+    Raises
+    ------
+    ValueError
+        Mutation {oeresidue.GetName()}{oeresidue.GetResidueNumber()}{three_letter_code} failed!
+        Only raised when fallback_delete is set False.
+    """
+    from openeye import oespruce
+
+    # do not change input structure
+    structure_with_mutations = target_structure.CreateCopy()
+
+    # the hierarchy view is more stable if reinitialized after each change
+    # https://docs.eyesopen.com/toolkits/python/oechemtk/biopolymers.html#a-hierarchy-view
+    while True:
+        altered = False
+        # align template and target sequences
+        target_sequence_aligned, template_sequence_aligned = get_structure_sequence_alignment(
+            structure_with_mutations, template_sequence)
+        logging.debug(f"Template sequence:\n{template_sequence_aligned}")
+        logging.debug(f"Target sequence:\n{target_sequence_aligned}")
+        hierview = oechem.OEHierView(structure_with_mutations)
+        structure_residues = hierview.GetResidues()
+        # adjust target structure to match template sequence
+        for template_sequence_residue, target_sequence_residue in zip(
+                template_sequence_aligned, target_sequence_aligned
+        ):
+            # check for mutations if no gap
+            if target_sequence_residue != "-":
+                structure_residue = structure_residues.next()
+                if template_sequence_residue != "-":
+                    if target_sequence_residue != template_sequence_residue:
+                        # mutate and reinitialize if successful
+                        oeresidue = structure_residue.GetOEResidue()
+                        three_letter_code = oechem.OEGetResidueName(
+                            oechem.OEGetResidueIndexFromCode(template_sequence_residue)
+                        )
+                        logging.debug("Trying to perform mutation " +
+                                      f"{oeresidue.GetName()}{oeresidue.GetResidueNumber()}" +
+                                      f"{three_letter_code} ...")
+                        if oespruce.OEMutateResidue(
+                                structure_with_mutations, oeresidue, three_letter_code
+                        ):
+                            logging.debug("Successfully mutated residue!")
+                            # break loop and reinitialize
+                            altered = True
+                            break
+                        else:
+                            if fallback_delete:
+                                logging.debug("Mutation failed! Deleting residue ...")
+                                atom_functor = oechem.OEOrAtom(
+                                    # if residue was not mutated
+                                    oechem.OEAtomMatchResidue([
+                                        f"{oeresidue.GetName()}:{oeresidue.GetResidueNumber()}"
+                                        f":.*:{oeresidue.GetChainID()}:.*"
+                                    ]),
+                                    # if residue was mutated but side chain chopped of
+                                    oechem.OEAtomMatchResidue([
+                                        f"{three_letter_code}:{oeresidue.GetResidueNumber()}"
+                                        f":.*:{oeresidue.GetChainID()}:.*"
+                                    ])
+                                )
+                                for atom in structure_with_mutations.GetAtoms(atom_functor):
+                                    structure_with_mutations.DeleteAtom(atom)
+                                # break loop and reinitialize
+                                altered = True
+                                break
+                            else:
+                                raise ValueError(
+                                    f"Mutation {oeresidue.GetName()}" +
+                                    f"{oeresidue.GetResidueNumber()}" +
+                                    f"{three_letter_code} failed!"
+                                )
+        # leave while loop if no changes were introduced
+        if not altered:
+            break
+    # OEMutateResidue doesn't always build side chains
+    # and doesn't add hydrogen automatically
+    oespruce.OEBuildSidechains(structure_with_mutations)
+    options = oechem.OEPlaceHydrogensOptions()
+    options.SetBypassPredicate(oechem.OENotAtom(oespruce.OEIsModeledAtom()))
+    oechem.OEPlaceHydrogens(structure_with_mutations, options)
+    # update residue information
+    oechem.OEPerceiveResidues(structure_with_mutations, oechem.OEPreserveResInfo_All)
+
+    return structure_with_mutations
+
+
+def delete_partial_residues(
+        structure: oechem.OEMolBase,
+) -> oechem.OEMolBase:
+    """
+    Delete residues with missing sidechain or backbone atoms. The backbone is considered complete
+    if atoms C, CA and N are present.
+
+    Parameters
+    ----------
+    structure: oechem.OEMolBase
+        An OpenEye molecule holding a protein structure.
+
+    Returns
+    -------
+    structure: oechem.OEMolBase
+        An OpenEye molecule holding only residues with completely modeled side chains.
+    """
+    from openeye import oespruce
+
+    # do not change input structure
+    processed_structure = structure.CreateCopy()
+
+    # try to build missing sidechains
+    oespruce.OEBuildSidechains(structure)
+
+    # find residues with missing sidechain atoms
+    incomplete_residues = oespruce.OEGetPartialResidues(processed_structure)
+
+    # delete atoms
+    for incomplete_residue in incomplete_residues:
+        logging.debug(
+            "Deleting protein residue with incomplete sidechain "
+            f"{incomplete_residue.GetName()}"
+            f"{incomplete_residue.GetResidueNumber()}"
+        )
+        hier_view = oechem.OEHierView(processed_structure)
+        structure_residue = hier_view.GetResidue(
+            incomplete_residue.GetChainID(),
+            incomplete_residue.GetName(),
+            incomplete_residue.GetResidueNumber()
+        )
+        for atom in structure_residue.GetAtoms():
+            processed_structure.DeleteAtom(atom)
+
+    # spruce sometimes creates protein residues consisting of water atoms, e.g. 2hz0 chain B
+    # spruce does not always delete residues with missing backbone atoms, e.g. 3qrj chain B
+    # TODO: check again and submit bug report
+    backbone_atom_names = {"C", "CA", "N"}
+    hier_view = oechem.OEHierView(processed_structure)
+    for hier_residue in hier_view.GetResidues():
+        atom_names = set([atom.GetName().strip() for atom in hier_residue.GetAtoms()])
+        if len(backbone_atom_names.difference(atom_names)) > 0:
+            logging.debug(
+                "Deleting protein residue with incomplete backbone "
+                f"{hier_residue.GetResidueName()}"
+                f"{hier_residue.GetResidueNumber()} ..."
+            )
+            for atom in hier_residue.GetAtoms():
+                processed_structure.DeleteAtom(atom)
+
+    return processed_structure
+
+
+def delete_short_protein_segments(structure: oechem.OEMolBase) -> oechem.OEMolBase:
+    """
+    Delete protein segments consisting of 3 or less residues.
+
+    Parameters
+    ----------
+    structure: oechem.OEMolBase
+        An OpenEye molecule holding a protein with possibly short segments.
+
+    Returns
+    -------
+    structure: oechem.OEMolBase
+        An OpenEye molecule holding the protein without short segments.
+    """
+    # do not change input structure
+    processed_structure = structure.CreateCopy()
+
+    protein = remove_non_protein(processed_structure, remove_water=True)
+    components = split_molecule_components(protein)
+    for component in components:
+        residues = set([oechem.OEAtomGetResidue(atom) for atom in component.GetAtoms()])
+        if len(residues) <= 3:
+            logging.debug(
+                "Deleting loose protein segment with resids "
+                f"{[residue.GetResidueNumber() for residue in residues]} ..."
+            )
+            for residue in residues:
+                residue_match = oechem.OEAtomMatchResidueID()
+                residue_match.SetName(residue.GetName())
+                residue_match.SetChainID(residue.GetChainID())
+                residue_match.SetResidueNumber(str(residue.GetResidueNumber()))
+                residue_predicate = oechem.OEAtomMatchResidue(residue_match)
+                for atom in structure.GetAtoms(residue_predicate):
+                    structure.DeleteAtom(atom)
+
+    return structure
+
+
+def delete_clashing_sidechains(
+        structure: oechem.OEMolBase,
+        cutoff: float = 2.0
+) -> oechem.OEMolBase:
+    """
+    Delete side chains that are clashing with other atoms of the given structure.
+
+    Note: Structures containing non-protein residues may lead to unexpected behavior, since also
+    those residues will be deleted if clashing with other residues of the system. However, this
+    behavior is important to be able to also check PTMs for clashes.
+
+    Parameters
+    ----------
+    structure: oechem.OEMolBase
+        An OpenEye molecule holding a protein structure.
+    cutoff: float
+        The distance cutoff that is used for defining a heavy atom clash.
+        Note: Going bigger than 2.3 A may lead to the deletion of residues involved in strong
+        hydrogen bonds.
+
+    Returns
+    -------
+    processed_structure: oechem.OEMolBase
+        An OpenEye molecule holding the protein structure without clashing sidechains.
+    """
+    from scipy.spatial import distance
+
+    # do not change input structure
+    processed_structure = structure.CreateCopy()
+
+    # get all heavy atoms and create a KD tree for querying
+    heavy_atoms = oechem.OEGraphMol()
+    oechem.OESubsetMol(
+        heavy_atoms,
+        processed_structure,
+        oechem.OEIsHeavy()
+    )
+    heavy_atom_coordinates_dict = heavy_atoms.GetCoords()
+    heavy_atom_tree = cKDTree(list(heavy_atom_coordinates_dict.values()))
+    backbone_functor = oechem.OEIsBackboneAtom(includeTerminalOxygen=True)
+    # iterate over residues
+    hierview = oechem.OEHierView(heavy_atoms)
+    for residue in hierview.GetResidues():
+        # get atom indices and coordinates
+        non_backbone_atoms = [
+            atom for atom in residue.GetAtoms() if not backbone_functor(atom)
+        ]
+        if len(non_backbone_atoms) == 0:
+            # e.g. in case of a residue with missing sidechain
+            continue
+        non_backbone_atom_indices = [
+            atom.GetIdx() for atom in non_backbone_atoms
+        ]
+        non_backbone_coordinates = [
+            heavy_atom_coordinates_dict[index] for index in non_backbone_atom_indices
+        ]
+        # query for atoms close to sidechain atoms
+        # this will also consider the sidechain atoms themself
+        # and depending on the cutoff bonded atoms, e.g. C alphas
+        non_backbone_tree = cKDTree(non_backbone_coordinates)
+        potential_clashes = heavy_atom_tree.query_ball_tree(non_backbone_tree, cutoff)
+        # detect number of bonds to backbone and other residues below cutoff, e.g. PTMs
+        # those will also show up in the KD Tree query but are no real clash
+        n_additional_clashes = 0
+        for atom in non_backbone_atoms:
+            for neighboring_atom in atom.GetAtoms():
+                if neighboring_atom.GetIdx() not in non_backbone_atom_indices:
+                    if distance.euclidean(
+                        heavy_atom_coordinates_dict[atom.GetIdx()],
+                        heavy_atom_coordinates_dict[neighboring_atom.GetIdx()]
+                    ) < cutoff:
+                        n_additional_clashes += 1
+        # check if more atoms are within cutoff than number of sidechain atoms
+        # as well as additional expected clashes
+        if len([x for x in potential_clashes if len(x) > 0]) > \
+                len(non_backbone_atom_indices) + n_additional_clashes:
+            residue = residue.GetOEResidue()
+            residue_name = residue.GetName()
+            residue_id = residue.GetResidueNumber()
+            chain_id = residue.GetChainID()
+            logging.debug(
+                f"Deleting clashing sidechain of {residue_name}" +
+                f"{residue_id} {chain_id} ..."
+            )
+            # deleting sidechain atoms
+            for atom in processed_structure.GetAtoms(oechem.OEAtomMatchResidue([
+                f"{residue_name}:{residue_id}:.*:{chain_id}:.*:.*"
+            ])):
+                if not backbone_functor(atom):
+                    processed_structure.DeleteAtom(atom)
+
+    return processed_structure
+
+
+def get_atom_coordinates(molecule: oechem.OEMolBase) -> List[Tuple[float, float, float]]:
+    """
+    Retrieve the atom coordinates of an OpenEye molecule.
+
+    Parameters
+    ----------
+    molecule: oechem.OEMolBase
+        An OpenEye molecule for which the coordinates should be retrieved.
+
+    Returns
+    -------
+    coordinates: list of tuple of float
+        The coordinates of the given molecule atoms.
+    """
+    coordinates_dict = molecule.GetCoords()
+    # get atom coordinates in order of atom indices
+    coordinates = [
+        coordinates_dict[key] for key in sorted(coordinates_dict.keys())
+    ]
+    return coordinates
+
+
+def renumber_structure(
+        target_structure: oechem.OEMolBase,
+        residue_ids: Iterable[int]
+) -> oechem.OEGraphMol:
+    """
+    Renumber the residues of a protein structure according to the given list of residue IDs.
+
+    Parameters
+    ----------
+    target_structure: oechem.OEMolBase
+        An OpenEye molecule holding the protein structure to renumber.
+    residue_ids: iterable of int
+        An iterable of residue IDs matching the order of the target structure.
+
+    Returns
+    -------
+    renumbered_structure: oechem.OEMolBase
+        An OpenEye molecule holding the cropped protein structure.
+
+    Raises
+    ------
+    ValueError
+        Number of given residue IDs does not match number of residues in the given structure.
+    ValueError
+        Given residue IDs contain wrong types, only int is allowed.
+    """
+    # don't touch input structure
+    renumbered_structure = target_structure.CreateCopy()
+
+    # get residues
+    hierview = oechem.OEHierView(renumbered_structure)
+    structure_residues = list(hierview.GetResidues())
+
+    # check for matching number of residues
+    if len(structure_residues) != len(residue_ids):
+        raise ValueError(
+            "Number of given residue IDs does not match number of residues in the given " +
+            "structure."
+        )
+
+    # check for matching number of residues
+    if not all([isinstance(residue_id, int) for residue_id in residue_ids]):
+        raise ValueError("Given residue IDs contain wrong types, only int is allowed.")
+
+    # adjust residue numbers
+    for residue_id, structure_residue in zip(residue_ids, structure_residues):
+        structure_residue_mod = structure_residue.GetOEResidue()
+        structure_residue_mod.SetResidueNumber(residue_id)
+        for residue_atom in structure_residue.GetAtoms():
+            oechem.OEAtomSetResidue(residue_atom, structure_residue_mod)
+
+    return renumbered_structure
+
+
+def superpose_proteins(
+        reference_protein: oechem.OEMolBase,
+        fit_protein: oechem.OEMolBase,
+        residues: Iterable = tuple(),
+        chain_id: str = " ",
+        insertion_code: str = " "
+) -> oechem.OEMolBase:
+    """
+    Superpose a protein structure onto a reference protein. The superposition
+    can be customized to consider only the specified residues.
+
+    Parameters
+    ----------
+    reference_protein: oechem.OEMolBase
+        An OpenEye molecule holding a protein structure which will be used as reference during superposition.
+    fit_protein: oechem.OEMolBase
+        An OpenEye molecule holding a protein structure which will be superposed onto the reference protein.
+    residues: Iterable of str
+        Residues that should be used during superposition in format "GLY123".
+    chain_id: str
+        Chain identifier for residues that should be used during superposition.
+    insertion_code: str
+        Insertion code for residues that should be used during superposition.
+
+    Returns
+    -------
+    superposed_protein: oechem.OEMolBase
+        An OpenEye molecule holding the superposed protein structure.
+    """
+    from openeye import oespruce
+
+    # do not modify input
+    superposed_protein = fit_protein.CreateCopy()
+
+    # set superposition method
+    options = oespruce.OESuperpositionOptions()
+    if len(residues) == 0:
+        options.SetSuperpositionType(oespruce.OESuperpositionType_Global)
+    else:
+        options.SetSuperpositionType(oespruce.OESuperpositionType_Site)
+        for residue in residues:
+            options.AddSiteResidue(f"{residue[:3]}:{residue[3:]}:{insertion_code}:{chain_id}")
+
+    # perform superposition
+    superposition = oespruce.OEStructuralSuperposition(
+        reference_protein, superposed_protein, options
+    )
+    superposition.Transform(superposed_protein)
+
+    return superposed_protein
+
+
+def update_residue_identifiers(
+        structure: oechem.OEMolBase,
+        keep_protein_residue_ids: bool = True,
+        keep_chain_ids: bool = False,
+) -> oechem.OEMolBase:
+    """
+    Update the atom, residue and chain IDs of the given molecular structure. All residues become
+    part of chain A, unless 'keep_chain_ids' is set True. Atom IDs will start from 1. Residue IDs
+    will start from 1, except 'keep_protein_residue_ids' is set True. This is especially useful, if
+    molecules were merged, which can result in overlapping atom and residue IDs as well as
+    separate chains.
+
+    Parameters
+    ----------
+    structure: oechem.OEMolBase
+        The OpenEye molecule structure for updating atom and residue ids.
+    keep_protein_residue_ids: bool
+        If the protein residues should be kept.
+    keep_chain_ids: bool
+        If the chain IDS should be kept.
+
+    Returns
+    -------
+    structure: oechem.OEMolBase
+        The OpenEye molecule structure with updated atom and residue ids.
+    """
+    # update residue identifiers, except for residue number,
+    # residue names, atom names, chain id, record type, insert code,
+    # alternate location
+    preserved_info = (
+            oechem.OEPreserveResInfo_ResidueNumber
+            | oechem.OEPreserveResInfo_ResidueName
+            | oechem.OEPreserveResInfo_AtomName
+            | oechem.OEPreserveResInfo_ChainID
+            | oechem.OEPreserveResInfo_HetAtom
+            | oechem.OEPreserveResInfo_InsertCode
+            | oechem.OEPreserveResInfo_AlternateLocation
+    )
+    oechem.OEPerceiveResidues(structure, preserved_info)
+
+    # update protein
+    residue_number = 0
+    hierarchical_view = oechem.OEHierView(structure)
+    for hv_residue in hierarchical_view.GetResidues():
+        residue = hv_residue.GetOEResidue()
+        if not residue.IsHetAtom():
+            if keep_protein_residue_ids:
+                if residue.GetName() == "NME":
+                    # NME residues may have same id as preceding residue
+                    residue_number += 1
+                else:
+                    # catch protein residue id if those should not be touched
+                    residue_number = residue.GetResidueNumber()
+            else:
+                residue_number += 1
+            # apply changes to each atom
+            for atom in hv_residue.GetAtoms():
+                residue = oechem.OEAtomGetResidue(atom)
+                if not keep_chain_ids:
+                    residue.SetChainID("A")
+                residue.SetResidueNumber(residue_number)
+                oechem.OEAtomSetResidue(atom, residue)
+
+    # update all hetero atoms but water
+    for hv_residue in hierarchical_view.GetResidues():
+        residue = hv_residue.GetOEResidue()
+        if residue.IsHetAtom() and residue.GetName().strip() != "HOH":
+            residue_number += 1
+            # apply changes to each atom
+            for atom in hv_residue.GetAtoms():
+                residue = oechem.OEAtomGetResidue(atom)
+                if not keep_chain_ids:
+                    residue.SetChainID("A")
+                residue.SetResidueNumber(residue_number)
+                oechem.OEAtomSetResidue(atom, residue)
+
+    # update water
+    for hv_residue in hierarchical_view.GetResidues():
+        residue = hv_residue.GetOEResidue()
+        if residue.IsHetAtom() and residue.GetName().strip() == "HOH":
+            residue_number += 1
+            # apply changes to each atom
+            for atom in hv_residue.GetAtoms():
+                residue = oechem.OEAtomGetResidue(atom)
+                if not keep_chain_ids:
+                    residue.SetChainID("A")
+                residue.SetResidueNumber(residue_number)
+                oechem.OEAtomSetResidue(atom, residue)
+
+    # order atoms into PDB order
+    oechem.OEPDBOrderAtoms(structure)
+
+    # update residue identifiers, except for residue number,
+    # residue names, atom names, chain id, record type, insert code,
+    # alternate location
+    preserved_info = (
+            oechem.OEPreserveResInfo_ResidueNumber
+            | oechem.OEPreserveResInfo_ResidueName
+            | oechem.OEPreserveResInfo_AtomName
+            | oechem.OEPreserveResInfo_ChainID
+            | oechem.OEPreserveResInfo_HetAtom
+            | oechem.OEPreserveResInfo_InsertCode
+            | oechem.OEPreserveResInfo_AlternateLocation
+    )
+    oechem.OEPerceiveResidues(structure, preserved_info)
+
+    return structure
+
+
+def split_molecule_components(molecule: oechem.OEMolBase) -> List[oechem.OEGraphMol]:
+    """
+    Split an OpenEye molecule into its bonded components.
+
+    Parameters
+    ----------
+    molecule: oechem.OEMolBase
+        An OpenEye molecule holding multiple components.
+
+    Returns
+    -------
+    components: list of oechem.OEGraphMol
+        A list of OpenEye molecules holding the split components.
+    """
+    # determine bonded components
+    number_of_components, part_list = oechem.OEDetermineComponents(molecule)
+    predicate = oechem.OEPartPredAtom(part_list)
+
+    # get bonded components
+    components = []
+    for i in range(number_of_components):
+        predicate.SelectPart(i + 1)
+        component = oechem.OEGraphMol()
+        oechem.OESubsetMol(component, molecule, predicate)
+        components.append(component)
+
+    return components
+
+
+def residue_ids_to_residue_names(
+        structure: oechem.OEMolBase,
+        residue_ids: List[int],
+        chain_id: Union[None, str] = None
+) -> List[str]:
+    """
+    Get the corresponding residue names for a list of residue IDs and a give OpenEye molecule
+    with residue information.
+
+    Parameters
+    ----------
+    structure: oechem.OEMolBase
+        An OpenEye molecule with residue information.
+    residue_ids: list of int
+        A list of residue IDs.
+    chain_id: None or str
+        The chain ID to filter for.
+
+    Returns
+    -------
+    residue_names: list of str
+        The corresponding residue names as three letter codes.
+
+    Raises
+    ------
+    ValueError
+        No residue found for residue ID {resid}.
+    ValueError
+        Found multiple residues for residue ID {resid}.
+    """
+    residue_names = []
+    if not chain_id:
+        chain_id = ".*"
+    for resid in residue_ids:
+        predicate = oechem.OEAtomMatchResidue(f".*:{resid}:.*:{chain_id}:.*:.*")
+        selection_residue_names = set([
+            oechem.OEAtomGetResidue(atom).GetName() for atom in structure.GetAtoms(predicate)
+        ])
+        if len(selection_residue_names) == 0:
+            raise ValueError(f"No residue found for residue ID {resid}.")
+        elif len(selection_residue_names) > 1:
+            raise ValueError(f"Found multiple residues for residue ID {resid}.")
+        residue_names.append(selection_residue_names.pop())
+
+    return residue_names